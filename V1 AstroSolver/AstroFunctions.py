# -*- coding: utf-8 -*-
"""
AstroFunctions.py.

This file holds all of the functions that will likely be implemented in a 
final version of the image processor.

Created on Thu Apr 15 10:14:43 2021

@author: Jack Wawrow
"""
import ctypes
import math
import os
import re
import tkinter as tk
from collections import namedtuple, Counter
from itertools import permutations, groupby, combinations
from math import sqrt, atan, pi
from shutil import copy2, rmtree
from warnings import warn

import astropy.units as u
import cv2 as cv
import matplotlib.cm as cm
import matplotlib.dates as mdates
import numpy
import numpy as np
import pandas as pd
import scipy
import win32com
from astropy import table
from astropy.coordinates import EarthLocation, AltAz, SkyCoord,\
    match_coordinates_sky
from astropy.io import fits, ascii
from astropy.modeling.fitting import LevMarLSQFitter, FittingWithOutlierRemoval
from astropy.modeling.models import Linear1D
from astropy.stats import SigmaClip
from astropy.stats import sigma_clip,\
    sigma_clipped_stats, gaussian_fwhm_to_sigma
from astropy.table import Table, QTable, hstack
from astropy.time import Time
from astropy.utils import iers
from astropy.wcs import WCS
import matplotlib
from matplotlib import patches
from matplotlib import pyplot as plt
from matplotlib.backends.backend_tkagg import FigureCanvasTkAgg,\
    NavigationToolbar2Tk
from matplotlib.colors import LogNorm
from matplotlib.figure import Figure
from matplotlib.lines import Line2D
from matplotlib.ticker import FormatStrFormatter
from photutils.aperture import RectangularAperture
from photutils.background import Background2D
from photutils.background import MeanBackground
from photutils.background import MedianBackground
from photutils.background import SExtractorBackground
from photutils.detection import IRAFStarFinder
from photutils.psf import DAOGroup, BasicPSFPhotometry, IntegratedGaussianPRF
from skimage import measure
from tqdm import tqdm
from random import shuffle, choice

# from scipy.optimize import curve_fit

# If you are working offline, set the following to False.
# In that case, it will use the International Earth Rotation and Reference
# Systems (IERS) data
# that was included with the astropy release installed on the system.
# That may not be as accurate
# for times that are more recent thatn the astropy release date.
iers.conf.auto_download = True

# Testing Github Desktop functionality.


plt.rcParams.update({"text.usetex": False})


# def linear_func(x, m, b):
#     y = (m * x) + b
#     return y


def init_linear_fitting(niter=3, sigma=3.0, slope=1.0, intercept=0.0):
    """
    Initilize the parameters needed to make a linear fit.

    Parameters
    ----------
    niter : int, optional
        Maximum number of iterations. The default is 3.
    sigma : float, optional
        The number of standard deviations to use for both the lower and upper 
        clipping limit. The default is 3.0.

    Returns
    -------
    fit : An Astropy fitter
        An instance of an Astropy LevMarLSQFitter.
    or_fit : astropy.modeling.fitting.FittingWithOutlierRemoval
        An instance of an FittingWithOutlierRemoval using sigma_clip as the 
        outlier remover.
    line_init : astropy.modeling.Fittable1DModel
        An instance of an Astropy Linear1D.

    """
    fit = LevMarLSQFitter(calc_uncertainties=True)
    or_fit = FittingWithOutlierRemoval(
        fit, sigma_clip, niter=niter, sigma=sigma)
    line_init = Linear1D(slope=slope, intercept=intercept)
    return fit, or_fit, line_init


def BackgroundIteration(image, tolerance):
    old_mean = 1e9
    old_rms = 1e9

    new_mean = 2e9
    new_rms = 2e9

    while abs(new_rms - old_rms) > (tolerance * old_rms):
        # old_mean = float(new_mean)
        old_rms = float(new_rms)
        # image = myclip(image, (old_mean - 2 * old_rms),
        # (old_mean + 2 * old_rms))

        if (np.size(image) == 0):
            new_mean = 0
            new_rms = 2e9
            break

        new_mean = np.mean(image)
        new_rms = numpy.std(image)
        # retval = [new_mean, new_rms]
        return new_mean, new_rms


def myclip(x1, lo, hi):
    vector = np.vectorize(np.float)
    x = vector(x1)

    float(hi)
    float(lo)

    y = (x * np.any(x <= hi)) + ((hi) * np.any(x > hi))
    y = (y * np.any(y > lo)) + ((lo) * np.any(y <= lo))
    return y


def PointSourceFluxExtraction(mask_x, mask_y, flux_image):
    num_elem_x = mask_x.size
    # num_elem_y = mask_y.size
    sum1 = 0
    pix_flux = np.zeros((num_elem_x))
    for i in range(num_elem_x):
        x_pix = mask_x[i]
        y_pix = mask_y[i]

        sum1 = sum1 + flux_image[x_pix, y_pix]
        pix_flux[i] = flux_image[x_pix, y_pix]

    object_flux = sum1
    max_pixel_flux = max(pix_flux)
    return object_flux, max_pixel_flux


def MomentCalculation(xmask, ymask, xc, yc, p, q):
    num_pix = xmask.size
    mom = sum((xmask - xc) ** p * (ymask - yc) ** q) / num_pix
    moment = mom
    return moment


def EccentricityCalculation(m11, m02, m20):
    eccent = numpy.sqrt((m20 - m02) ** 2 + (4 * m11 ** 2)) / (m20 + m02)
    return eccent


def Compact(num_pix, m02, m20):
    compact = (num_pix / (m02 + m20))
    return compact


def WeightedCentroid(mask_x, mask_y, flux_image):
    num_elem_x = mask_x.size
    num_elem_y = mask_y.size
    x_wt_sum = 0
    y_wt_sum = 0
    flux_sum = 0
    # print("2")
    if num_elem_x != num_elem_y:
        # object_flux = -999
        # print("3")
        return
    else:
        for i in range(num_elem_x):
            x_pix = mask_x[i]
            y_pix = mask_y[i]

            x_wt_sum = x_wt_sum + (x_pix * flux_image[x_pix, y_pix])
            y_wt_sum = y_wt_sum + (y_pix * flux_image[x_pix, y_pix])
            flux_sum = flux_sum + flux_image[x_pix, y_pix]

    x_centroid = x_wt_sum / flux_sum
    y_centroid = y_wt_sum / flux_sum

    x_var_sum = 0
    y_var_sum = 0
    flux_sum = 0
    # print("2")
    for i in range(num_elem_x):
        x_pix = mask_x[i]
        y_pix = mask_y[i]

        x_var_sum = x_var_sum + ((x_pix - x_centroid)
                                 ** 2 * flux_image[x_pix, y_pix])
        y_var_sum = y_var_sum + ((y_pix - y_centroid)
                                 ** 2 * flux_image[x_pix, y_pix])
        flux_sum = flux_sum + flux_image[x_pix, y_pix]

    x_rms = numpy.sqrt(x_var_sum / flux_sum)
    y_rms = numpy.sqrt(y_var_sum / flux_sum)
    return x_centroid, x_rms, y_centroid, y_rms


def read_ref_stars(ref_stars_file):
    """
    Read a file containing information regarding the reference stars to be
    used to calculate the transforms.

    Parameters
    ----------
    ref_stars_file : string
        Location of the reference stars file.

    Returns
    -------
    reference_stars : astropy.table.Table
        Table with the data extracted from ref_stars_file.
    ref_star_positions : astropy.coordinates.sky_coordinate.SkyCoord
        AstroPy SkyCoord object containing the RA/dec positions of all
        reference stars in the file.

    """
    try:
        reference_stars = ascii.read(
            ref_stars_file, format='basic',
            delimiter='\t', guess=False, encoding='UTF-8')
    except Exception:
        reference_stars = ascii.read(ref_stars_file, encoding='UTF-8')
    reference_stars = reference_stars.filled(np.nan)
    ref_star_positions = SkyCoord(
        ra=reference_stars['RA'],
        dec=reference_stars['Dec'], unit=(u.hourangle, u.deg))
    return reference_stars, ref_star_positions


def read_fits_file(filepath):
    """
    Read a fits file and return its header and data.

    Parameters
    ----------
    filepath : string
        Location of the fits file.

    Returns
    -------
    hdr : astropy.io.fits.header.Header
        Header from the fits file.
    imgdata : numpy.ndarray
        Data from the fits file.

    """
    with fits.open(filepath, memmap=False) as hdul:
        hdr = hdul[0].header
        imgdata = hdul[0].data
    # hdul = fits.open(filepath)
    # hdr = hdul[0].header
    # imgdata = hdul[0].data
    # hdul.close()
    return hdr, imgdata


def get_instr_filter_name(hdr, filter_key='FILTER'):
    """
    Get the name of the filter used when taking the image.

    Parameters
    ----------
    hdr : astropy.io.fits.header.Header
        Header from the fits file.
    filter_key : string, optional
        Keyword of the entry in the FITS header that 
        contains the filter information. The default is 'FILTER'.

    Returns
    -------
    instr_filter : string
        Instrumental filter band of the image.

    """
    instr_filter = hdr[filter_key][0].lower()
    return instr_filter


def calculate_img_bkg(imgdata, sigma=3.0):
    """
    Calculate the median and standard deviation of the background of the sigma
    clipped image.

    Parameters
    ----------
    imgdata : numpy.ndarray
        Data from the fits file.
    sigma : float
        Number of standard deviations to use for both the lower and
        upper clipping limit. The default is 3.0.

    Returns
    -------
    bkg : float
        Median background value of the image in ADU.
    bkg_std : float
        Standard deviation of the image background in ADU.3

    """
    _, bkg, bkg_std = sigma_clipped_stats(imgdata, sigma=3.0)
    return bkg, bkg_std


def detecting_stars(imgdata, bkg, bkg_std, fwhm=2.0, sigma=4.0):
    """
    Detect stars using IRAFStarFinder.

    Parameters
    ----------
    imgdata : numpy.ndarray
        Data from the fits file.
    fwhm : float, optional
        Initial guess of FWHM of the image stars in pixels. The default is 2.0.
    bkg : float
        Background value of the image in ADU.
    bkg_std : float
        Standard deviation of the image background in ADU.
    sigma : float
        Number of standard deviations above the background to use as the
        threshold.

    Returns
    -------
    irafsources : astropy.table.Table
        Table containing information of all stars detected in the image.
        Has columns:
            id,
            xcentroid,
            ycentroid,
            fwhm,
            sharpness,
            roundness,
            pa,
            npix,
            sky,
            peak,
            flux,
            mag

    """
    # iraffind = IRAFStarFinder(threshold=bkg+3*bkg_std, fwhm=fwhm)
    iraffind = IRAFStarFinder(
        threshold=sigma * bkg_std, fwhm=fwhm, brightest=150)
    irafsources = iraffind(imgdata - bkg)
    return irafsources


def convert_pixel_to_ra_dec(irafsources, wcs):
    """
    Convert the locations of the sources from pixels to RA/dec.

    Parameters
    ----------
    irafsources : astropy.table.Table
        Table containing information of all stars detected in the image.
        Has columns:
            id,
            xcentroid,
            ycentroid,
            fwhm,
            sharpness,
            roundness,
            pa,
            npix,
            sky,
            peak,
            flux,
            mag
    wcs : astropy.wcs.wcs.WCS
        AstroPy World Coordinate System object for the image.

    Returns
    -------
    skypositions : astropy.coordinates.sky_coordinate.SkyCoord
        AstroPy SkyCoord object containing the RA/dec positions of all 
        sources in the image.

    """
    skypositions = wcs.pixel_to_world(
        irafsources['xcentroid'], irafsources['ycentroid'])
    return skypositions


def convert_ra_dec_to_alt_az(skypositions, hdr, lat_key='SITELAT',
                             lon_key='SITELONG', elev_key='SITEELEV'):
    # FIXME Redundant. Headers have ALTAZ
    """
    Convert RA/dec locations to Altitude/Azimuth (Azimuth/Elevation).

    Parameters
    ----------
    skypositions : astropy.coordinates.sky_coordinate.SkyCoord
        AstroPy SkyCoord object containing the RA/dec position(s) to be 
        converted to Alt/Az.
    hdr : astropy.io.fits.header.Header
        Header from the fits file.

    Returns
    -------
    altazpositions : astropy.coordinates.sky_coordinate.SkyCoord
        Alt/Az position(s) of the skyposition(s)

    """
    obstime = Time(hdr['DATE-OBS'], format='fits')
    lat = hdr[lat_key]
    lon = hdr[lon_key]
    height = hdr[elev_key]
    location = EarthLocation.from_geodetic(lon=lon, lat=lat, height=height)
    current_aa = AltAz(location=location, obstime=obstime)
    altazpositions = skypositions.transform_to(current_aa)
    return altazpositions


def calculate_fwhm(irafsources):
    """
    Calculate the mean and standard deviation FWHM of all sources in the image
    in pixels.

    Parameters
    ----------
    irafsources : astropy.table.Table
        Table containing information of all stars detected in the image.
        Has columns:
            id,
            xcentroid,
            ycentroid,
            fwhm,
            sharpness,
            roundness,
            pa,
            npix,
            sky,
            peak,
            flux,
            mag

    Returns
    -------
    fwhms : numpy array
        Array containing the FWHM of all sources in the image (in pixels).
    fwhm : float
        Mean FWHM of all sources in the image.
    fwhm_std : float
        Standard deviation of the FWHM of all sources in the image.

    """
    fwhms = np.array(irafsources['fwhm'])
    fwhm = fwhms.mean()
    fwhm_std = fwhms.std()
    return fwhms, fwhm, fwhm_std


def convert_fwhm_to_arcsec(hdr, fwhms, fwhm, fwhm_std,
                           focal_length_key='FOCALLEN', xpixsz_key='XPIXSZ',
                           ypixsz_key='YPIXSZ'):
    """
    Convert the FWHM from pixels to arcsec.

    Parameters
    ----------
    hdr : astropy.io.fits.header.Header
        Header from the fits file.
    fwhms : numpy array
        Array containing the FWHM of all sources in the image (in pixels).
    fwhm : float
        Mean FWHM of all sources in the image.
    fwhm_std : float
        Standard deviation of the FWHM of all sources in the image.
    focal_length_key : string, optional
        Key in the FITS header that contains the focal length. The default is 
        'FOCALLEN'.
    xpixsz_key : string, optional
        Key in the FITS header that contains the x pixel size. The default is
        'XPIXSZ'.
    ypixsz_key : string, optional
        Key in the FITS header that contains the y pixel size. The default is 
        'YPIXSZ'.

    Returns
    -------
    fwhms_arcsec : numpy array
        Array containing the FWHM of all sources in the image in arcsec.
    fwhm_arcsec : float
        Mean FWHM of all sources in the image in arcsec.
    fwhm_std_arcsec : float
        Standard deviation of the FWHM of all sources in the image in arcsec.

    """
    try:
        focal_length = hdr[focal_length_key] * u.mm
        xpixsz = hdr[xpixsz_key]
        ypixsz = hdr[ypixsz_key]
        if xpixsz == ypixsz:
            pixsz = xpixsz * u.um
            rad_per_pix = atan(pixsz / focal_length) * u.rad
            arcsec_per_pix = rad_per_pix.to(u.arcsec)
            fwhm_arcsec = fwhm * arcsec_per_pix.value
            fwhm_std_arcsec = fwhm_std * arcsec_per_pix.value
            fwhms_arcsec = fwhms * arcsec_per_pix.value
    except KeyError:
        print("FWHM in pixels.")
        fwhms_arcsec = fwhms
        fwhm_arcsec = None
        fwhm_std_arcsec = None
    return fwhms_arcsec, fwhm_arcsec, fwhm_std_arcsec


def convert_fwhm_to_arcsec_trm(hdr, fwhm,
                               focal_length_key='FOCALLEN',
                               xpixsz_key='XPIXSZ', ypixsz_key='YPIXSZ'):
    """
    Convert the FWHM from pixels to arcsec.

    Parameters
    ----------
    hdr : astropy.io.fits.header.Header
        Header from the fits file.
    fwhm : float
        Mean FWHM of all sources in the image.
    focal_length_key : string, optional
        Key in the FITS header that contains the focal length.
        The default is 'FOCALLEN'.
    xpixsz_key : string, optional
        Key in the FITS header that contains the x pixel size.
        The default is 'XPIXSZ'.
    ypixsz_key : string, optional
        Key in the FITS header that contains the y pixel size.
        The default is 'YPIXSZ'.

    Returns
    -------
    fwhm_arcsec : float
        Mean FWHM of all sources in the image in arcsec.

    """
    try:
        focal_length = hdr[focal_length_key] * u.mm
        xpixsz = hdr[xpixsz_key]
        ypixsz = hdr[ypixsz_key]
        if xpixsz == ypixsz:
            pixsz = xpixsz * u.um
            rad_per_pix = atan(pixsz / focal_length) * u.rad
            arcsec_per_pix = rad_per_pix.to(u.arcsec)
            fwhm_arcsec = fwhm * arcsec_per_pix.value
    except KeyError:
        print("FWHM in pixels.")
        fwhm_arcsec = fwhm
    return fwhm_arcsec


def perform_photometry(irafsources, fwhm, imgdata, bkg,
                       fitter=LevMarLSQFitter(), fitshape=5):
    """
    Perform PSF photometry on all sources in a selected image.

    Parameters
    ----------
    irafsources : astropy.table.Table
        Table containing information of all stars detected in the image.
        Has columns:
            id,
            xcentroid,
            ycentroid,
            fwhm,
            sharpness,
            roundness,
            pa,
            npix,
            sky,
            peak,
            flux,
            mag
    fwhm : float
        Mean FWHM of all sources in the image.
    imgdata : numpy.ndarray
        Data from the fits file.
    bkg : float, optional
        Background value of the image in ADU. The default is None.
    bkg_estimator : callable, instance of any
    photutils.background.BackgroundBase subclass, optional
        bkg_estimator should be able to compute either a scalar background or
        a 2D background of a given 2D image.
        If None, no background subtraction is performed. The default is None.
    fitter : astropy.modeling.fitting.Fitter instance, optional
        Fitter object used to compute the optimized centroid positions and/or
        flux of the identified sources.
        The default is LevMarLSQFitter().
    fitshape : int or length-2 array-like, optional
        Rectangular shape around the center of a star which will be used to
        collect the data to do the fitting.
        Can be an integer to be the same along both axes. For example, 5 is
        the same as (5, 5),
        which means to fit only at the following relative pixel positions:
            [-2, -1, 0, 1, 2].
        Each element of fitshape must be an odd number. The default is 25.

    Returns
    -------
    photometry_result : astropy.table.Table or None
        Table with the photometry results, i.e., centroids and fluxes
        estimations and the initial estimates used to
        start the fitting process. Uncertainties on the fitted parameters
        are reported as columns called
        <paramname>_unc provided that the fitter object contains a dictionary
        called fit_info with the key param_cov,
        which contains the covariance matrix. If param_cov is not present,
        uncertanties are not reported.

    """
    daogroup = DAOGroup(2 * fwhm)
    psf_model = IntegratedGaussianPRF(sigma=fwhm * gaussian_fwhm_to_sigma)
    psf_model.x_0.fixed = True
    psf_model.y_0.fixed = True
    pos = Table(names=['x_0', 'y_0', 'flux_0'],
                data=[irafsources['xcentroid'],
                      irafsources['ycentroid'],
                      irafsources['flux']])

    photometry = BasicPSFPhotometry(group_maker=daogroup,
                                    bkg_estimator=None,
                                    psf_model=psf_model,
                                    fitter=fitter,
                                    fitshape=fitshape)
    photometry_result = photometry(image=imgdata - bkg, init_guesses=pos)
    return photometry_result


def perform_photometry_sat(sat_x, sat_y, fwhm, imgdata, bkg,
                           fitter=LevMarLSQFitter(), fitshape=5):
    """
    Perform PSF photometry on all sources in a selected image.

    Parameters
    ----------
    irafsources : astropy.table.Table
        Table containing information of all stars detected in the image.
        Has columns:
            id,
            xcentroid,
            ycentroid,
            fwhm,
            sharpness,
            roundness,
            pa,
            npix,
            sky,
            peak,
            flux,
            mag
    fwhm : float
        Mean FWHM of all sources in the image.
    imgdata : numpy.ndarray
        Data from the fits file.
    bkg : float, optional
        Background value of the image in ADU. The default is None.
    bkg_estimator : callable, instance of any
    photutils.background.BackgroundBase subclass, optional
        bkg_estimator should be able to compute either a scalar background or a
        2D background of a given 2D image.
        If None, no background subtraction is performed. The default is None.
    fitter : astropy.modeling.fitting.Fitter instance, optional
        Fitter object used to compute the optimized centroid positions and/or
        flux of the identified sources.
        The default is LevMarLSQFitter().
    fitshape : int or length-2 array-like, optional
        Rectangular shape around the center of a star which will be used to
        collect the data to do the fitting.
        Can be an integer to be the same along both axes. For example, 5 is
        the same as (5, 5),
        which means to fit only at the following relative pixel positions:
            [-2, -1, 0, 1, 2].
        Each element of fitshape must be an odd number. The default is 25.

    Returns
    -------
    photometry_result : astropy.table.Table or None
        Table with the photometry results, i.e., centroids and fluxes
        estimations and the initial estimates used to
        start the fitting process. Uncertainties on the fitted parameters are
        reported as columns called
        <paramname>_unc provided that the fitter object contains a dictionary
        called fit_info with the key param_cov,
        which contains the covariance matrix. If param_cov is not present,
        uncertanties are not reported.

    """
    daogroup = DAOGroup(2 * fwhm)  # The 2 is critical seperation
    psf_model = IntegratedGaussianPRF(sigma=fwhm * gaussian_fwhm_to_sigma)
    psf_model.x_0.fixed = True
    psf_model.y_0.fixed = True
    pos = Table(names=['x_0', 'y_0'],
                data=[sat_x, sat_y])

    photometry = BasicPSFPhotometry(group_maker=daogroup,
                                    bkg_estimator=None,
                                    psf_model=psf_model,
                                    fitter=fitter,
                                    fitshape=fitshape)
    photometry_result = photometry(image=imgdata - bkg, init_guesses=pos)
    return photometry_result


def normalize_flux_by_time(fluxes_tab, exptime):
    """
    Calculate flux per 1 second of time.

    Parameters
    ----------
    fluxes_tab : array-like
        1D array-like containing the fluxes for all sources in the image
        in counts.
    exptime : float
        Expsure time of the image in seconds.

    Returns
    -------
    fluxes : numpy array
        Array containing the time normalized fluxes with units counts / second.

    """
    fluxes_units = np.array(fluxes_tab) * u.ct
    exptime_units = exptime * u.s
    fluxes = fluxes_units / exptime_units
    return fluxes


def calculate_magnitudes(photometry_result, exptime):
    """
    Convert the flux of all sources in the image to instrumental magnitudes.

    Parameters
    ----------
    photometry_result : astropy.table.Table
        Table with the photometry results, i.e.,
        centroids and fluxes estimations and the initial estimates used to
        start the fitting process.
    exptime : float
        Expsure time of the image in seconds.

    Returns
    -------
    instr_mags : numpy array
        Array containing the instrumental magnitudes of the sources in the
        image.

    """
    fluxes = normalize_flux_by_time(photometry_result['flux_fit'], exptime)
    instr_mags_units = u.Magnitude(fluxes)
    instr_mags = instr_mags_units.value
    return instr_mags


def calculate_magnitudes_sigma(photometry_result, exptime):
    """
    Calculate the standard deviation of the instrumental magnitudes of the
    sources in the image.

    Parameters
    ----------
    photometry_result : astropy.table.Table
        Table with the photometry results, i.e., centroids, fluxes, amd flux
        uncertainty estimations and the initial
        estimates used to start the fitting process.
    exptime : float
        Expsure time of the image in seconds.

    Returns
    -------
    instr_mags_sigma : numpy array
        Array containing the standard deviation of the instrumental magnitudes
        of the sources in the image.

    """
    fluxes = normalize_flux_by_time(photometry_result['flux_fit'], exptime)
    flux_uncs = normalize_flux_by_time(photometry_result['flux_unc'], exptime)
    snr = (fluxes / flux_uncs).value
    instr_mags_sigma = 1.0857 / np.sqrt(snr)
    return instr_mags_sigma


def calculate_background_sky_brightness(bkg, hdr, exptime,
                                        gb_final_transforms=None,
                                        focal_length_key='FOCALLEN',
                                        xpixsz_key='XPIXSZ',
                                        ypixsz_key='YPIXSZ',
                                        filter_key='Filter'):
    bkg_flux = normalize_flux_by_time(bkg, exptime)
    # bkg_std_flux = normalize_flux_by_time(bkg_std, exptime)
    try:
        focal_length = hdr[focal_length_key] * u.mm
        xpixsz = hdr[xpixsz_key] * u.um
        ypixsz = hdr[ypixsz_key] * u.um
        x_rad_per_pix = atan(xpixsz / focal_length) * u.rad
        x_arcsec_per_pix = x_rad_per_pix.to(u.arcsec)
        y_rad_per_pix = atan(ypixsz / focal_length) * u.rad
        y_arcsec_per_pix = y_rad_per_pix.to(u.arcsec)
        square_arcsec_per_pix = x_arcsec_per_pix * y_arcsec_per_pix
    except KeyError:
        print("Could not determine arcsec^2 / pix.")
        bsb = np.nan
        return bsb
    bkg_flux_per_area = bkg_flux / square_arcsec_per_pix
    # bkg_flux_std_per_area = bkg_std_flux / square_arcsec_per_pix
    bsb_units = u.Magnitude(bkg_flux_per_area)
    instr_bsb = bsb_units.value
    if not gb_final_transforms:
        if 'ZMAG' in hdr.keys():
            bsb = instr_bsb + hdr['ZMAG']
        else:
            bsb = instr_bsb
    else:
        instr_filter = get_instr_filter_name(hdr, filter_key)
        if instr_filter == 'v' or instr_filter == 'g':
            mask = (gb_final_transforms['filter'] == instr_filter) & (
                gb_final_transforms['CI'] == 'B-V')
        else:
            mask = gb_final_transforms['filter'] == instr_filter
        zpoint = float(gb_final_transforms['Z_f'][mask])
        bsb = instr_bsb + zpoint
    return bsb


def calculate_BSB_sigma(bkg, bkg_std, exptime):
    fluxes = normalize_flux_by_time(bkg, exptime)
    flux_uncs = normalize_flux_by_time(bkg_std, exptime)
    snr = (fluxes / flux_uncs).value
    instr_mags_sigma = 1.0857 / np.sqrt(snr)
    return instr_mags_sigma


def calculate_limiting_magnitude(bkg, hdr, exptime,
                                 fwhm, gb_final_transforms=None,
                                 focal_length_key='FOCALLEN',
                                 xpixsz_key='XPIXSZ',
                                 ypixsz_key='YPIXSZ',
                                 filter_key='Filter'):
    bkg_flux = normalize_flux_by_time(bkg, exptime)
    square_fwhm = pi * ((fwhm / 2.0) ** 2)
    bkg_flux_per_square_fwhm = bkg_flux * square_fwhm
    limiting_mag_units = u.Magnitude(bkg_flux_per_square_fwhm)
    limiting_mag = limiting_mag_units.value
    # if not gb_final_transforms:
    #     limiting_mag = limiting_mag_units.value
    # else:
    #     instr_filter = get_instr_filter_name(hdr, filter_key)
    #     if instr_filter == 'v' or instr_filter =='g':
    #         mask = (gb_final_transforms['filter'] == instr_filter) &
    # (gb_final_transforms['CI'] == 'B-V')
    #     else:
    #         mask = gb_final_transforms['filter'] == instr_filter
    #     zpoint = float(gb_final_transforms['Z_f'][mask])
    #     limiting_mag = zpoint + limiting_mag_units.value
    return limiting_mag


# def add_zpoint(sat_auxiliary_table, unique_filters,
#  gb_final_transforms=None):
#     if not gb_final_transforms:
#         return


def find_ref_stars(reference_stars,
                   ref_star_positions,
                   skypositions,
                   instr_mags,
                   instr_mags_sigma,
                   fluxes,
                   ground_based=False,
                   altazpositions=None,
                   max_ref_sep=1.0):
    """
    Match the stars detected in the image to those provided in the
    reference star file.

    Parameters
    ----------
    reference_stars : astropy.table.Table
        Table with the data extracted from ref_stars_file.
    ref_star_positions : astropy.coordinates.sky_coordinate.SkyCoord
        AstroPy SkyCoord object containing the RA/dec positions of all
        reference stars in the file.
    skypositions : astropy.coordinates.sky_coordinate.SkyCoord
        AstroPy SkyCoord object containing the RA/dec positions of all
        sources in the image.
    instr_mags : numpy array
        Array containing the instrumental magnitudes of the sources
        in the image.
    instr_mags_sigma : numpy array
        Array containing the standard deviation of the instrumental
        magnitudes of the sources in the image.
    fluxes : numpy array
        Array containing the non-normalized fluxes of all sources.
    ground_based : bool, optional
        Whether or not the image is from a ground-based sensor.
        The default is False.
    altazpositions : astropy.coordinates.sky_coordinate.SkyCoord, optional
        Alt/Az position(s) of the skyposition(s).
        Must be provided if ground_based is true. The default is None.
    max_ref_sep : float, optional
        Maximum angular separtation to consider an image star to be a
        reference star in arcsec. The default is 10.0.

    Returns
    -------
    matched_stars : namedtuple
        Attributes:
            ref_star_index : array-like or int
                Index of the star(s) in ref_stars_file that correspond to a
                star in the image.
            img_star_index : array-like or int
                Index of the star(s) detected in the image that correspond to
                a star in ref_stars_file.
            ref_star : astropy.table.Table
                Rows from ref_stars_file that correspond to a matched
                reference star.
            ref_star_loc : astropy.coordinates.sky_coordinate.SkyCoord
                RA/dec of the matched reference star(s) from ref_stars_file.
            img_star_loc : astropy.coordinates.sky_coordinate.SkyCoord
                RA/dec of the matched star(s) detected in the image.
            ang_separation : astropy.coordinates.angles.Angle
                Angular distance between the matched star(s) detected in the
                image and ref_stars_file.
            img_instr_mag : numpy array
                Array containing the instrumental magnitudes of the matched
                star(s) detected in the image.
            img_instr_mag_sigma : numpy array
                Array containing the standard deviations of the instrumental
                magnitudes of the matched star(s) 
                detected in the image.
            flux : numpy array
                Array containing the non-normalized fluxes of the matched
                star(s) detected in the image.
            img_star_altaz : astropy.coordinates.sky_coordinate.SkyCoord
                Alt/Az of the matched star(s) detected in the image.
                None if ground_based is False.
            img_star_airmass : float
                sec(z) of img_star_altaz. None if ground_based is False.
    None : if no stars are matched.

    """
    # reference_stars, ref_star_positions = read_ref_stars(ref_stars_file)
    max_ref_sep = max_ref_sep * u.arcsec
    idx, sep2d, _ = match_coordinates_sky(skypositions, ref_star_positions)
    img_star_index = np.where(sep2d < max_ref_sep)
    if len(img_star_index[0]) == 0:
        warn("No reference star detected in the image.")
        return
    elif len(img_star_index[0]) == 1:
        img_star_index = int(img_star_index[0])
    else:
        img_star_index = img_star_index[0]
    # ref_star_index = np.where(sep2d < max_ref_sep)
    # if len(ref_star_index[0]) == 0:
    #     print("No reference star detected in the image.")
    #     return
    # elif len(ref_star_index[0]) == 1:
    #     ref_star_index = int(ref_star_index[0])
    # else:
    #     ref_star_index = ref_star_index[0]
    ref_star_index = idx[img_star_index]
    # img_star_index = idx[ref_star_index]
    ref_star = reference_stars[ref_star_index]
    ref_star_loc = ref_star_positions[ref_star_index]
    img_star_loc = skypositions[img_star_index]
    ang_separation = sep2d[img_star_index]
    # ang_separation = sep2d[ref_star_index]
    img_instr_mag = instr_mags[img_star_index]
    img_instr_mag_sigma = instr_mags_sigma[img_star_index]
    img_fluxes = fluxes[img_star_index]
    img_star_altaz = None
    img_star_airmass = None
    if ground_based:
        if not altazpositions:
            print('altazpositions should be provided if ground_based is True.')
            return
        img_star_altaz = altazpositions[img_star_index]
        img_star_airmass = img_star_altaz.secz.value
    matched_stars = namedtuple('matched_stars',
                               ['ref_star_index',
                                'img_star_index',
                                'ref_star',
                                'ref_star_loc',
                                'img_star_loc',
                                'ang_separation',
                                'img_instr_mag',
                                'img_instr_mag_sigma',
                                'flux',
                                'img_star_altaz',
                                'img_star_airmass'])
    return matched_stars(
        ref_star_index,
        img_star_index,
        ref_star,
        ref_star_loc,
        img_star_loc,
        ang_separation,
        img_instr_mag,
        img_instr_mag_sigma,
        img_fluxes,
        img_star_altaz,
        img_star_airmass)


def get_field_name(matched_stars, name_key='Name'):
    """
    Get the name of the field of the matched stars in the image.

    Parameters
    ----------
    matched_stars : namedtuple
        Attributes:
            ref_star_index : array-like or int
                Index of the star(s) in ref_stars_file that correspond to a
                star in the image.
            img_star_index : array-like or int
                Index of the star(s) detected in the image that correspond to
                a star in ref_stars_file.
            ref_star : astropy.table.Table
                Rows from ref_stars_file that correspond to a matched
                reference star.
            ref_star_loc : astropy.coordinates.sky_coordinate.SkyCoord
                RA/dec of the matched reference star(s) from ref_stars_file.
            img_star_loc : astropy.coordinates.sky_coordinate.SkyCoord
                RA/dec of the matched star(s) detected in the image.
            ang_separation : astropy.coordinates.angles.Angle
                Angular distance between the matched star(s) detected in the
                image and ref_stars_file.
            img_instr_mag : numpy array
                Array containing the instrumental magnitudes of the matched
                star(s) detected in the image.
            img_instr_mag_sigma : numpy array
                Array containing the standard deviations of the instrumental
                magnitudes of the matched star(s)
                detected in the image.
            flux : numpy array
                Array containing the non-normalized fluxes of the matched
                star(s) detected in the image.
            img_star_altaz : astropy.coordinates.sky_coordinate.SkyCoord
                Alt/Az of the matched star(s) detected in the image.
                None if ground_based is False.
            img_star_airmass : float
                sec(z) of img_star_altaz. None if ground_based is False.
    name_key : string, optional
        The column name of the unique identifier/star name in
        matched_stars.ref_star. The default is 'Name'.

    Returns
    -------
    field : string
        Unique identifier of the star field that the reference star is
        in (e.g. Landolt field "108").

    """
    try:
        num_stars = len(matched_stars.img_instr_mag)
    except TypeError:
        num_stars = 1
    if num_stars > 1:
        for row in matched_stars.ref_star:
            split_string = re.split('[^a-zA-Z0-9]', str(row[name_key]))
            if len(split_string) > 1:
                return ' '.join(split_string[:-1])
            elif len(split_string) == 1:
                return split_string[0]
            else:
                return
    elif num_stars == 1:
        split_string = re.split(
            '[^a-zA-Z0-9]', str(matched_stars.ref_star[name_key]))
        if len(split_string) > 1:
            return ' '.join(split_string[:-1])
        elif len(split_string) == 1:
            return split_string[0]
        else:
            return
    else:
        return


def init_auxiliary_data_columns():
    """
    Initialize the columns that will create the auxiliary data table.

    Returns
    -------
    auxiliary_data_columns : namedtuple
        Attributes:
            filename : empty list
                Name of the file to calculate the transforms for.
            exposure_time : empty list
                Exposure time of the image.
            fwhm : empty list
                Mean FWHM of all sources in the image.
            fwhm_std : empty list
                Standard deviation of the FWHM of all sources in the image.
            avg_mag_sigma : empty list
                Average uncertainty of the magnitudes of all of the reference
                stars in the image.
            std_mag_sigma : empty list
                Standard deviation of the uncertainties of the magnitudes of
                all of the reference stars in the image.

    """
    filename = []
    exposure_time = []
    fwhm = []
    fwhm_std = []
    avg_mag_sigma = []
    std_mag_sigma = []
    auxiliary_data_columns = namedtuple('auxiliary_data_columns',
                                        ['filename',
                                         'exposure_time',
                                         'fwhm',
                                         'fwhm_std',
                                         'avg_mag_sigma',
                                         'std_mag_sigma'])
    return auxiliary_data_columns(filename, exposure_time, fwhm,
                                  fwhm_std, avg_mag_sigma, std_mag_sigma)


def update_auxiliary_data_columns(auxiliary_data_columns, filename,
                                  exptime, fwhm, fwhm_std, matched_stars):
    """
    Update the columns that will create the auxiliary data table.

    Parameters
    ----------
    auxiliary_data_columns : namedtuple
        Attributes:
            filename : string list
                Name of the file to calculate the transforms for.
            exposure_time : float or int list
                Exposure time of the image.
            fwhm : float list
                Mean FWHM of all sources in the image.
            fwhm_std : float list
                Standard deviation of the FWHM of all sources in the image.
            avg_mag_sigma : float list
                Average uncertainty of the magnitudes of all of the reference
                stars in the image.
            std_mag_sigma : float list
                Standard deviation of the uncertainties of the magnitudes of
                all of the reference stars in the image.
    filename : string
        Name of the file to calculate the transforms for.
    exptime : float or int
        Exposure time of the image.
    fwhm : float
        Mean FWHM of all sources in the image.
    fwhm_std : float
        Standard deviation of the FWHM of all sources in the image.
    matched_stars : namedtuple
        Attributes:
            ref_star_index : array-like or int
                Index of the star(s) in ref_stars_file that correspond to a
                star in the image.
            img_star_index : array-like or int
                Index of the star(s) detected in the image that correspond to
                a star in ref_stars_file.
            ref_star : astropy.table.Table
                Rows from ref_stars_file that correspond to a matched
                reference star.
            ref_star_loc : astropy.coordinates.sky_coordinate.SkyCoord
                RA/dec of the matched reference star(s) from ref_stars_file.
            img_star_loc : astropy.coordinates.sky_coordinate.SkyCoord
                RA/dec of the matched star(s) detected in the image.
            ang_separation : astropy.coordinates.angles.Angle
                Angular distance between the matched star(s) detected in the
                image and ref_stars_file.
            img_instr_mag : numpy array
                Array containing the instrumental magnitudes of the matched
                star(s) detected in the image.
            img_instr_mag_sigma : numpy array
                Array containing the standard deviations of the instrumental
                magnitudes of the matched star(s) 
                detected in the image.
            flux : numpy array
                Array containing the non-normalized fluxes of the matched
                star(s) detected in the image.
            img_star_altaz : astropy.coordinates.sky_coordinate.SkyCoord
                Alt/Az of the matched star(s) detected in the image.
                None if ground_based is False.
            img_star_airmass : float
                sec(z) of img_star_altaz. None if ground_based is False.

    Returns
    -------
    updated_auxiliary_data_columns : namedtuple
        Attributes:
            filename : string list
                Name of the file to calculate the transforms for.
            exposure_time : float or int list
                Exposure time of the image.
            fwhm : float list
                Mean FWHM of all sources in the image.
            fwhm_std : float list
                Standard deviation of the FWHM of all sources in the image.
            avg_mag_sigma : float list
                Average uncertainty of the magnitudes of all of the reference
                stars in the image.
            std_mag_sigma : float list
                Standard deviation of the uncertainties of the magnitudes of
                all of the reference stars in the image.

    """
    updated_auxiliary_data_columns = auxiliary_data_columns
    updated_auxiliary_data_columns.filename.append(filename)
    updated_auxiliary_data_columns.exposure_time.append(exptime)
    updated_auxiliary_data_columns.fwhm.append(fwhm)
    updated_auxiliary_data_columns.fwhm_std.append(fwhm_std)
    avg_mag_sigma = np.mean(matched_stars.img_instr_mag_sigma)
    std_mag_sigma = np.std(matched_stars.img_instr_mag_sigma)
    updated_auxiliary_data_columns.avg_mag_sigma.append(avg_mag_sigma)
    updated_auxiliary_data_columns.std_mag_sigma.append(std_mag_sigma)
    return updated_auxiliary_data_columns


def create_auxiliary_data_table(auxiliary_data_columns):
    """
    Create the auxiliary data table from the auxiliary data columns.

    Parameters
    ----------
    auxiliary_data_columns : namedtuple
        Attributes:
            filename : string list
                Name of the file to calculate the transforms for.
            exposure_time : float or int list
                Exposure time of the image.
            fwhm : float list
                Mean FWHM of all sources in the image.
            fwhm_std : float list
                Standard deviation of the FWHM of all sources in the image.
            avg_mag_sigma : float list
                Average uncertainty of the magnitudes of all of the reference
                stars in the image.
            std_mag_sigma : float list
                Standard deviation of the uncertainties of the magnitudes of
                all of the reference stars in the image.

    Returns
    -------
    auxiliary_data_table : astropy.table.Table
        Table containing additional information about the images used to
        create the transforms. Has columns:
            filename : string
                Name of the file the transforms were calculated for.
            exptime : float or int
                Exposure time of the image.
            fwhm : float
                Mean FWHM of all sources in the image.
            fwhm_sigma : float
                Standard deviation of the FWHM of all sources in the image.
            avg mag_sigma : float
                Average uncertainty of the magnitudes of all of the reference
                stars in the image.
            std mag_sigma : float
                Standard deviation of the uncertainties of the magnitudes of
                all of the reference stars in the image.

    """
    auxiliary_data_table = Table(
        names=[
            'filename',
            'exptime',
            'fwhm',
            'fwhm_sigma',
            'avg mag_sigma',
            'std mag_sigma'
        ],
        data=[
            auxiliary_data_columns.filename,
            auxiliary_data_columns.exposure_time,
            auxiliary_data_columns.fwhm,
            auxiliary_data_columns.fwhm_std,
            auxiliary_data_columns.avg_mag_sigma,
            auxiliary_data_columns.std_mag_sigma
        ]
    )
    return auxiliary_data_table


def init_large_table_columns():
    """
    Create all of the columns that will be turned into the large stars table.

    Returns
    -------
    large_table_columns : namedtuple
        Attributes:
            field : empty list
                Unique identifier of the star field that the reference star
                is in (e.g. Landolt field "108").
            ref_star_name : empty list
                Name/unique identifier of the reference star.
            times : empty list
                Time of the observation.
            flux_table : empty list
                Flux of the source.
            exposure : empty list
                Exposure time of the image.
            ref_star_RA : empty list
                Right ascension of the reference star(s) from the file.
            ref_star_dec : empty list
                Declination of the reference star(s) from the file.
            img_star_RA : empty list
                Right ascension of the reference star(s) found in the image.
            img_star_dec : empty list
                Declination of the reference star(s) found in the image.
            angular_separation : empty list
                Angular distance between the matched star(s) detected in the
                image and ref_stars_file.
            img_star_mag : empty list
                Instrumental magnitude of the reference star(s) found in
                the image.
            img_star_mag_sigma : empty list
                Standard deviation of the instrumental magnitude of the
                reference star(s) found in the image.
            filters : empty list
                Filter used during for the image.
            V_apparents : empty list
                Apparent V magnitude from the reference file.
            B_V_apparents : empty list
                Apparent B-V colour index from the reference file.
            U_B_apparents : empty list
                Apparent U-B colour index from the reference file.
            V_R_apparents : empty list
                Apparent V-R colour index from the reference file.
            V_I_apparents : empty list
                Apparent V-I colour index from the reference file.
            V_sigma_apparents : empty list
                Standard deviation of the apparent V magnitude from the
                reference file.
            img_star_airmass : empty list
                Sec(z) of the reference star(s) found in the image.

    """
    field = []
    ref_star_name = []
    times = []
    flux_table = []
    exposure = []
    ref_star_RA = []
    ref_star_dec = []
    img_star_RA = []
    img_star_dec = []
    angular_separation = []
    V_apparents = []
    img_star_mag = []
    img_star_mag_sigma = []
    filters = []
    B_V_apparents = []
    U_B_apparents = []
    V_R_apparents = []
    V_I_apparents = []
    V_sigma_apparents = []
    B_V_sigma_apparents = []
    U_B_sigma_apparents = []
    V_R_sigma_apparents = []
    V_I_sigma_apparents = []
    img_star_airmass = []
    img_names = []
    # X_rounded = []
    large_table_columns = namedtuple('large_table_columns',
                                     ['field',
                                      'ref_star_name',
                                      'times',
                                      'flux_table',
                                      'exposure',
                                      'ref_star_RA',
                                      'ref_star_dec',
                                      'img_star_RA',
                                      'img_star_dec',
                                      'angular_separation',
                                      'img_star_mag',
                                      'img_star_mag_sigma',
                                      'filters',
                                      'V_apparents',
                                      'B_V_apparents',
                                      'U_B_apparents',
                                      'V_R_apparents',
                                      'V_I_apparents',
                                      'V_sigma_apparents',
                                      'B_V_sigma_apparents',
                                      'U_B_sigma_apparents',
                                      'V_R_sigma_apparents',
                                      'V_I_sigma_apparents',
                                      'img_star_airmass',
                                      'img_name'
                                      # 'X_rounded'
                                      ])
    return large_table_columns(field,
                               ref_star_name,
                               times,
                               flux_table,
                               exposure,
                               ref_star_RA,
                               ref_star_dec,
                               img_star_RA,
                               img_star_dec,
                               angular_separation,
                               img_star_mag,
                               img_star_mag_sigma,
                               filters,
                               V_apparents,
                               B_V_apparents,
                               U_B_apparents,
                               V_R_apparents,
                               V_I_apparents,
                               V_sigma_apparents,
                               B_V_sigma_apparents,
                               U_B_sigma_apparents,
                               V_R_sigma_apparents,
                               V_I_sigma_apparents,
                               img_star_airmass,
                               img_names
                               # X_rounded
                               )


def update_large_table_columns(large_table_columns, filename,
                               matched_stars, hdr, exptime, ground_based=False,
                               name_key='Name'):
    """
    Update columns to be used for the large stars table based on information
    from the current image.

    Parameters
    ----------
    large_table_columns : namedtuple
        Attributes:
            field : string list
                Unique identifier of the star field that the reference
                star is in (e.g. Landolt field "108").
            ref_star_name : string list
                Name/unique identifier of the reference star.
            times : numpy.float64
                Time of the observation.
            flux_table : numpy.float64
                Flux of the source.
            exposure : numpy.float64
                Exposure time of the image.
            ref_star_RA : astropy.coordinates.angles.Longitude
                Right ascension of the reference star(s) from the file in
                unit hourangle.
            ref_star_dec : astropy.coordinates.angles.Latitude
                Declination of the reference star(s) from the file in
                unit degree.
            img_star_RA : astropy.coordinates.angles.Longitude
                Right ascension of the reference star(s) found in the image in
                unit hourangle.
            img_star_dec : astropy.coordinates.angles.Latitude
                Declination of the reference star(s) found in the image in
                unit degree.
            angular_separation : astropy.coordinates.angles.Angle
                Angular distance between the matched star(s) detected in
                the image and ref_stars_file.
            img_star_mag : numpy.float64
                Instrumental magnitude of the reference star(s) found in
                the image.
            img_star_mag_sigma : numpy.float64
                Standard deviation of the instrumental magnitude of the
                reference star(s) found in the image.
            filters : string list
                Filter used during for the image.
            V_apparents : numpy.float64
                Apparent V magnitude from the reference file.
            B_V_apparents : numpy.float64
                Apparent B-V colour index from the reference file.
            U_B_apparents : numpy.float64
                Apparent U-B colour index from the reference file.
            V_R_apparents : numpy.float64
                Apparent V-R colour index from the reference file.
            V_I_apparents : numpy.float64
                Apparent V-I colour index from the reference file.
            V_sigma_apparents : numpy.float64
                Standard deviation of the apparent V magnitude from the
                reference file.
            img_star_airmass : numpy.float64
                Sec(z) of the reference star(s) found in the image.
    matched_stars : namedtuple
        Attributes:
            ref_star_index : array-like or int
                Index of the star(s) in ref_stars_file that correspond 
                to a star in the image.
            img_star_index : array-like or int
                Index of the star(s) detected in the image that correspond 
                to a star in ref_stars_file.
            ref_star : astropy.table.Table
                Rows from ref_stars_file that correspond to a matched 
                reference star.
            ref_star_loc : astropy.coordinates.sky_coordinate.SkyCoord
                RA/dec of the matched reference star(s) from ref_stars_file.
            img_star_loc : astropy.coordinates.sky_coordinate.SkyCoord
                RA/dec of the matched star(s) detected in the image.
            ang_separation : astropy.coordinates.angles.Angle
                Angular distance between the matched star(s) detected in
                the image and ref_stars_file.
            img_instr_mag : numpy array
                Array containing the instrumental magnitudes of the
                matched star(s) detected in the image.
            img_instr_mag_sigma : numpy array
                Array containing the standard deviations of the
                instrumental magnitudes of the matched star(s) 
                detected in the image.
            flux : numpy array
                Array containing the non-normalized fluxes of the
                matched star(s) detected in the image.
            img_star_altaz : astropy.coordinates.sky_coordinate.SkyCoord
                Alt/Az of the matched star(s) detected in the image. 
                None if ground_based is False.
            img_star_airmass : float
                sec(z) of img_star_altaz. None if ground_based is False.
    hdr : astropy.io.fits.header.Header
        Header from the fits file.
    exptime : float
        Expsure time of the image in seconds.
    ground_based : bool, optional
        Whether or not the image is from a ground-based sensor.
        The default is False.
    name_key : string, optional
        The column name of the unique identifier/star name in
        matched_stars.ref_star. The default is 'Name'.

    Returns
    -------
    updated_large_table_columns : namedtuple
        Attributes:
            field : string list
                Unique identifier of the star field that the
                reference star is in (e.g. Landolt field "108").
            ref_star_name : string list
                Name/unique identifier of the reference star.
            times : numpy.float64
                Time of the observation.
            flux_table : numpy.float64
                Flux of the source.
            exposure : numpy.float64
                Exposure time of the image.
            ref_star_RA : astropy.coordinates.angles.Longitude
                Right ascension of the reference star(s) from the file in
                unit hourangle.
            ref_star_dec : astropy.coordinates.angles.Latitude
                Declination of the reference star(s) from the file in
                unit degree.
            img_star_RA : astropy.coordinates.angles.Longitude
                Right ascension of the reference star(s) found in
                the image in unit hourangle.
            img_star_dec : astropy.coordinates.angles.Latitude
                Declination of the reference star(s) found in the image in
                unit degree.
            angular_separation : astropy.coordinates.angles.Angle
                Angular distance between the matched star(s) detected in
                the image and ref_stars_file.
            img_star_mag : numpy.float64
                Instrumental magnitude of the reference star(s) found in
                the image.
            img_star_mag_sigma : numpy.float64
                Standard deviation of the instrumental magnitude of the
                reference star(s) found in the image.
            filters : string list
                Filter used during for the image.
            V_apparents : numpy.float64
                Apparent V magnitude from the reference file.
            B_V_apparents : numpy.float64
                Apparent B-V colour index from the reference file.
            U_B_apparents : numpy.float64
                Apparent U-B colour index from the reference file.
            V_R_apparents : numpy.float64
                Apparent V-R colour index from the reference file.
            V_I_apparents : numpy.float64
                Apparent V-I colour index from the reference file.
            V_sigma_apparents : numpy.float64
                Standard deviation of the apparent V magnitude from the
                reference file.
            img_star_airmass : numpy.float64
                Sec(z) of the reference star(s) found in the image.
                Only output if ground_based is True.

    """
    updated_large_table_columns = large_table_columns
    try:
        num_stars = len(matched_stars.img_instr_mag)
    except TypeError:
        num_stars = 1
    if num_stars > 1:
        for row in matched_stars.ref_star:
            split_string = re.split('[^a-zA-Z0-9]', str(row[name_key]))
            if len(split_string) > 1:
                updated_large_table_columns.field.append(
                    ' '.join(split_string[:-1]))
            elif len(split_string) == 1:
                updated_large_table_columns.field.append(split_string[0])
            else:
                print('Could not find the name of the field.')
        updated_large_table_columns.ref_star_name.extend(
            matched_stars.ref_star[name_key])
        updated_large_table_columns.flux_table.extend(matched_stars.flux)
        time = Time(hdr['DATE-OBS'], format='fits')
        time_repeat = np.full(num_stars, time.jd)
        updated_large_table_columns.times.extend(time_repeat)
        exposure_repeat = np.full(num_stars, exptime)
        updated_large_table_columns.exposure.extend(exposure_repeat)
        updated_large_table_columns.ref_star_RA.extend(
            matched_stars.ref_star_loc.ra.to(u.hourangle))
        updated_large_table_columns.ref_star_dec.extend(
            matched_stars.ref_star_loc.dec)
        updated_large_table_columns.img_star_RA.extend(
            matched_stars.img_star_loc.ra.to(u.hourangle))
        updated_large_table_columns.img_star_dec.extend(
            matched_stars.img_star_loc.dec)
        updated_large_table_columns.angular_separation.extend(
            matched_stars.ang_separation.to(u.arcsec))
        updated_large_table_columns.img_star_mag.extend(
            matched_stars.img_instr_mag)
        updated_large_table_columns.img_star_mag_sigma.extend(
            matched_stars.img_instr_mag_sigma)
        filter_name_repeat = np.full(num_stars, hdr['FILTER'][0])
        updated_large_table_columns.filters.extend(filter_name_repeat)
        filename_repeat = np.full(num_stars, filename)
        updated_large_table_columns.img_name.extend(filename_repeat)
        updated_large_table_columns.V_apparents.extend(
            matched_stars.ref_star['V_ref'])
        try:
            updated_large_table_columns.B_V_apparents.extend(
                matched_stars.ref_star['(B-V)'])
            updated_large_table_columns.U_B_apparents.extend(
                matched_stars.ref_star['(U-B)'])
            updated_large_table_columns.V_R_apparents.extend(
                matched_stars.ref_star['(V-R)'])
            updated_large_table_columns.V_I_apparents.extend(
                matched_stars.ref_star['(V-I)'])
            updated_large_table_columns.V_sigma_apparents.extend(
                matched_stars.ref_star['V_sigma'])
            updated_large_table_columns.B_V_sigma_apparents.extend(
                matched_stars.ref_star['(B-V)_sigma'])
            updated_large_table_columns.U_B_sigma_apparents.extend(
                matched_stars.ref_star['(U-B)_sigma'])
            updated_large_table_columns.V_R_sigma_apparents.extend(
                matched_stars.ref_star['(V-R)_sigma'])
            updated_large_table_columns.V_I_sigma_apparents.extend(
                matched_stars.ref_star['(V-I)_sigma'])
        except KeyError:
            updated_large_table_columns.B_V_apparents.extend(
                matched_stars.ref_star['B-V'])
            updated_large_table_columns.U_B_apparents.extend(
                matched_stars.ref_star['U-B'])
            updated_large_table_columns.V_R_apparents.extend(
                matched_stars.ref_star['V-R'])
            updated_large_table_columns.V_I_apparents.extend(
                matched_stars.ref_star['V-I'])
            updated_large_table_columns.V_sigma_apparents.extend(
                matched_stars.ref_star['e_V'])
            updated_large_table_columns.B_V_sigma_apparents.extend(
                matched_stars.ref_star['e_B-V'])
            updated_large_table_columns.U_B_sigma_apparents.extend(
                matched_stars.ref_star['e_U-B'])
            updated_large_table_columns.V_R_sigma_apparents.extend(
                matched_stars.ref_star['e_V-R'])
            updated_large_table_columns.V_I_sigma_apparents.extend(
                matched_stars.ref_star['e_V-I'])
        if not ground_based:
            return updated_large_table_columns
        updated_large_table_columns.img_star_airmass.extend(
            matched_stars.img_star_airmass)
        # updated_large_table_columns.X_rounded.extend
        # (round(matched_stars.img_star_airmass, 1))
    elif num_stars == 1:
        split_string = re.split(
            '[^a-zA-Z0-9]', str(matched_stars.ref_star[name_key]))
        if len(split_string) > 1:
            updated_large_table_columns.field.append(
                ' '.join(split_string[:-1]))
        elif len(split_string) == 1:
            updated_large_table_columns.field.append(split_string[0])
        else:
            print('Could not find the name of the field.')
        updated_large_table_columns.ref_star_name.append(
            matched_stars.ref_star[name_key])
        updated_large_table_columns.flux_table.append(matched_stars.flux)
        time = Time(hdr['DATE-OBS'], format='fits')
        updated_large_table_columns.times.append(time.jd)
        updated_large_table_columns.exposure.append(exptime)
        updated_large_table_columns.ref_star_RA.append(
            matched_stars.ref_star_loc.ra.to(u.hourangle))
        updated_large_table_columns.ref_star_dec.append(
            matched_stars.ref_star_loc.dec)
        updated_large_table_columns.img_star_RA.append(
            matched_stars.img_star_loc.ra.to(u.hourangle))
        updated_large_table_columns.img_star_dec.append(
            matched_stars.img_star_loc.dec)
        updated_large_table_columns.angular_separation.append(
            matched_stars.ang_separation.to(u.arcsec))
        updated_large_table_columns.img_star_mag.append(
            matched_stars.img_instr_mag)
        updated_large_table_columns.img_star_mag_sigma.append(
            matched_stars.img_instr_mag_sigma)
        updated_large_table_columns.filters.append(hdr['FILTER'][0])
        updated_large_table_columns.img_name.append(filename)
        updated_large_table_columns.V_apparents.append(
            matched_stars.ref_star['V_ref'])
        try:
            updated_large_table_columns.B_V_apparents.append(
                matched_stars.ref_star['(B-V)'])
            updated_large_table_columns.U_B_apparents.append(
                matched_stars.ref_star['(U-B)'])
            updated_large_table_columns.V_R_apparents.append(
                matched_stars.ref_star['(V-R)'])
            updated_large_table_columns.V_I_apparents.append(
                matched_stars.ref_star['(V-I)'])
            updated_large_table_columns.V_sigma_apparents.append(
                matched_stars.ref_star['V_sigma'])
            updated_large_table_columns.B_V_sigma_apparents.append(
                matched_stars.ref_star['(B-V)_sigma'])
            updated_large_table_columns.U_B_sigma_apparents.append(
                matched_stars.ref_star['(U-B)_sigma'])
            updated_large_table_columns.V_R_sigma_apparents.append(
                matched_stars.ref_star['(V-R)_sigma'])
            updated_large_table_columns.V_I_sigma_apparents.append(
                matched_stars.ref_star['(V-I)_sigma'])
        except KeyError:
            updated_large_table_columns.B_V_apparents.append(
                matched_stars.ref_star['B-V'])
            updated_large_table_columns.U_B_apparents.append(
                matched_stars.ref_star['U-B'])
            updated_large_table_columns.V_R_apparents.append(
                matched_stars.ref_star['V-R'])
            updated_large_table_columns.V_I_apparents.append(
                matched_stars.ref_star['V-I'])
            updated_large_table_columns.V_sigma_apparents.append(
                matched_stars.ref_star['e_V'])
            updated_large_table_columns.B_V_sigma_apparents.append(
                matched_stars.ref_star['e_B-V'])
            updated_large_table_columns.U_B_sigma_apparents.append(
                matched_stars.ref_star['e_U-B'])
            updated_large_table_columns.V_R_sigma_apparents.append(
                matched_stars.ref_star['e_V-R'])
            updated_large_table_columns.V_I_sigma_apparents.append(
                matched_stars.ref_star['e_V-I'])
        if not ground_based:
            return updated_large_table_columns
        updated_large_table_columns.img_star_airmass.append(
            matched_stars.img_star_airmass)
        # updated_large_table_columns.X_rounded.append
        # (round(matched_stars.img_star_airmass, 1))
    else:
        return
    return updated_large_table_columns


def create_large_stars_table(large_table_columns, ground_based=False):
    """
    Convert the large table columns into an AstroPy.table QTable.

    Parameters
    ----------
    large_table_columns : namedtuple
        Attributes:
            field : string list
                Unique identifier of the star field that the reference star
                is in (e.g. Landolt field "108").
            ref_star_name : string list
                Name/unique identifier of the reference star.
            times : numpy.float64
                Time of the observation.
            flux_table : numpy.float64
                Flux of the source.
            exposure : numpy.float64
                Exposure time of the image.
            ref_star_RA : astropy.coordinates.angles.Longitude
                Right ascension of the reference star(s) from the file in
                unit hourangle.
            ref_star_dec : astropy.coordinates.angles.Latitude
                Declination of the reference star(s) from the file in
                unit degree.
            img_star_RA : astropy.coordinates.angles.Longitude
                Right ascension of the reference star(s) found in the image in
                unit hourangle.
            img_star_dec : astropy.coordinates.angles.Latitude
                Declination of the reference star(s) found in the image in
                unit degree.
            angular_separation : astropy.coordinates.angles.Angle
                Angular distance between the matched star(s) detected in
                the image and ref_stars_file.
            img_star_mag : numpy.float64
                Instrumental magnitude of the reference star(s) found in
                the image.
            img_star_mag_sigma : numpy.float64
                Standard deviation of the instrumental magnitude of the
                reference star(s) found in the image.
            filters : string list
                Filter used during for the image.
            V_apparents : numpy.float64
                Apparent V magnitude from the reference file.
            B_V_apparents : numpy.float64
                Apparent B-V colour index from the reference file.
            U_B_apparents : numpy.float64
                Apparent U-B colour index from the reference file.
            V_R_apparents : numpy.float64
                Apparent V-R colour index from the reference file.
            V_I_apparents : numpy.float64
                Apparent V-I colour index from the reference file.
            V_sigma_apparents : numpy.float64
                Standard deviation of the apparent V magnitude from the
                reference file.
            img_star_airmass : numpy.float64
                Sec(z) of the reference star(s) found in the image.
    ground_based : bool, optional
        Whether or not the image is from a ground-based sensor.
        The default is False.

    Returns
    -------
    large_stars_table : astropy.table.table.QTable
        Table containing all information on the detected stars. Has columns:
            Field : string
                Unique identifier of the star field that the reference star is
                in (e.g. Landolt field "108").
            Name : string
                Name/unique identifier of the reference star.
            Time (JD) : numpy.float64
                Time of the observation.
            RA_ref : astropy.coordinates.angles.Longitude
                Right ascension of the reference star(s) from the file in
                unit hourangle.
            dec_ref : astropy.coordinates.angles.Latitude
                Declination of the reference star(s) from the file in
                unit degree.
            RA_img : astropy.coordinates.angles.Longitude
                Right ascension of the reference star(s) found in the image in
                unit hourangle.
            dec_img : astropy.coordinates.angles.Latitude
                Declination of the reference star(s) found in the image in
                unit degree.
            angular_separation : astropy.coordinates.angles.Angle
                Angular distance between the matched star(s) detected in
                the image and ref_stars_file.
            flux : numpy.float64
                Flux of the source.
            exposure : numpy.float64
                Exposure time of the image.
            mag_instrumental : numpy.float64
                Instrumental magnitude of the reference star(s) found in
                the image.
            mag_instrumental_sigma : numpy.float64
                Standard deviation of the instrumental magnitude of the
                reference star(s) found in the image.
            filter : string
                Filter used during for the image.
            V : numpy.float64
                Apparent V magnitude from the reference file.
            (B-V) : numpy.float64
                Apparent B-V colour index from the reference file.
            (U-B) : numpy.float64
                Apparent U-B colour index from the reference file.
            (V-R) : numpy.float64
                Apparent V-R colour index from the reference file.
            (V-I) : numpy.float64
                Apparent V-I colour index from the reference file.
            V_sigma : numpy.float64
                Standard deviation of the apparent V magnitude from the
                reference file.
            X : numpy.float64
                Sec(z) of the reference star(s) found in the image.
                Only output if ground_based is True.

    """
    if ground_based:
        large_stars_table = QTable(
            data=[
                large_table_columns.field,
                large_table_columns.ref_star_name,
                large_table_columns.times,
                large_table_columns.ref_star_RA,
                large_table_columns.ref_star_dec,
                large_table_columns.img_star_RA,
                large_table_columns.img_star_dec,
                large_table_columns.angular_separation,
                large_table_columns.flux_table,
                large_table_columns.exposure,
                large_table_columns.img_star_mag,
                large_table_columns.img_star_mag_sigma,
                large_table_columns.filters,
                large_table_columns.V_apparents,
                large_table_columns.B_V_apparents,
                large_table_columns.U_B_apparents,
                large_table_columns.V_R_apparents,
                large_table_columns.V_I_apparents,
                large_table_columns.V_sigma_apparents,
                large_table_columns.B_V_sigma_apparents,
                large_table_columns.U_B_sigma_apparents,
                large_table_columns.V_R_sigma_apparents,
                large_table_columns.V_I_sigma_apparents,
                large_table_columns.img_star_airmass,
                large_table_columns.img_name
                # large_table_columns.X_rounded
            ],
            names=[
                'Field',
                'Name',
                'Time (JD)',
                'RA_ref',
                'dec_ref',
                'RA_img',
                'dec_img',
                'angular_separation',
                'flux',
                'exposure',
                'mag_instrumental',
                'mag_instrumental_sigma',
                'filter',
                'V_ref',
                'B-V',
                'U-B',
                'V-R',
                'V-I',
                'V_sigma',
                'e_B-V',
                'e_U-B',
                'e_V-R',
                'e_V-I',
                'X',
                'img_name'
                # 'X_rounded'
            ]
        )
    else:
        large_stars_table = QTable(
            data=[
                large_table_columns.field,
                large_table_columns.ref_star_name,
                large_table_columns.times,
                large_table_columns.ref_star_RA,
                large_table_columns.ref_star_dec,
                large_table_columns.img_star_RA,
                large_table_columns.img_star_dec,
                large_table_columns.angular_separation,
                large_table_columns.flux_table,
                large_table_columns.exposure,
                large_table_columns.img_star_mag,
                large_table_columns.img_star_mag_sigma,
                large_table_columns.filters,
                large_table_columns.V_apparents,
                large_table_columns.B_V_apparents,
                large_table_columns.U_B_apparents,
                large_table_columns.V_R_apparents,
                large_table_columns.V_I_apparents,
                large_table_columns.V_sigma_apparents,
                large_table_columns.B_V_sigma_apparents,
                large_table_columns.U_B_sigma_apparents,
                large_table_columns.V_R_sigma_apparents,
                large_table_columns.V_I_sigma_apparents
            ],
            names=[
                'Field',
                'Name',
                'Time (JD)',
                'RA_ref',
                'dec_ref',
                'RA_img',
                'dec_img',
                'angular_separation',
                'flux',
                'exposure',
                'mag_instrumental',
                'mag_instrumental_sigma',
                'filter',
                'V_ref',
                '(B-V)',
                '(U-B)',
                '(V-R)',
                '(V-I)',
                'V_sigma',
                '(B-V)_sigma',
                '(U-B)_sigma',
                '(V-R)_sigma',
                '(V-I)_sigma',
            ]
        )
    return large_stars_table


# class Delta:
#     def __init__(self, delta):
#         self.last = None
#         self.delta = delta
#         self.key = 1
#     def __call__(self, value):
#         if self.last is not None and abs(self.last - value[1]) > self.delta:
#             # Compare with the last value (`self.last`)
#             # If difference is larger than 20, advance to next project
#             self.key += 1
#         self.last = value[1]  # Remeber the last value.
#         return self.key


def Delta(delta):
    last = None
    key = 1

    def keyfunc(value):
        nonlocal last, key
        if last is not None and abs(last - value) > delta:
            key += 1
        last = value
        return key

    return keyfunc


def group_each_star_GB(large_stars_table, keys='Name'):
    """
    Group all detections of unique reference stars together.

    Parameters
    ----------
    large_stars_table : astropy.table.table.QTable
        Table containing all information on the detected stars. Has columns:
            Field : string
                Unique identifier of the star field that the reference star
                is in (e.g. Landolt field "108").
            Name : string
                Name/unique identifier of the reference star.
            Time (JD) : numpy.float64
                Time of the observation.
            RA_ref : astropy.coordinates.angles.Longitude
                Right ascension of the reference star(s) from the file in
                unit hourangle.
            dec_ref : astropy.coordinates.angles.Latitude
                Declination of the reference star(s) from the file in
                unit degree.
            RA_img : astropy.coordinates.angles.Longitude
                Right ascension of the reference star(s) found in
                the image in unit hourangle.
            dec_img : astropy.coordinates.angles.Latitude
                Declination of the reference star(s) found in the image in
                unit degree.
            angular_separation : astropy.coordinates.angles.Angle
                Angular distance between the matched star(s) detected in
                the image and ref_stars_file.
            flux : numpy.float64
                Flux of the source.
            exposure : numpy.float64
                Exposure time of the image.
            mag_instrumental : numpy.float64
                Instrumental magnitude of the reference star(s) found in
                the image.
            mag_instrumental_sigma : numpy.float64
                Standard deviation of the instrumental magnitude of the
                reference star(s) found in the image.
            filter : string
                Filter used during for the image.
            V : numpy.float64
                Apparent V magnitude from the reference file.
            (B-V) : numpy.float64
                Apparent B-V colour index from the reference file.
            (U-B) : numpy.float64
                Apparent U-B colour index from the reference file.
            (V-R) : numpy.float64
                Apparent V-R colour index from the reference file.
            (V-I) : numpy.float64
                Apparent V-I colour index from the reference file.
            V_sigma : numpy.float64
                Standard deviation of the apparent V magnitude from the
                reference file.
            X : numpy.float64
                Sec(z) of the reference star(s) found in the image.
    ground_based : bool, optional
        Whether or not the image is from a ground-based sensor.
        The default is False.
    keys : string, optional
        Table column(s) to use to group the different reference stars.
        The default is 'Name'.

    Returns
    -------
    stars_table : astropy.table.table.Table
        Table containing the mean of the important information for each star.
        Has columns:
            Field : string
                Unique identifier of the star field that the reference star
                is in (e.g. Landolt field "108").
            Name : string
                Name/unique identifier of the reference star.
            V : numpy.float64
                Apparent V magnitude from the reference file.
            (B-V) : numpy.float64
                Apparent B-V colour index from the reference file.
            (U-B) : numpy.float64
                Apparent U-B colour index from the reference file.
            (V-R) : numpy.float64
                Apparent V-R colour index from the reference file.
            (V-I) : numpy.float64
                Apparent V-I colour index from the reference file.
            V_sigma : numpy.float64
                Standard deviation of the apparent V magnitude from
                the reference file.
            <filter> : numpy.float64
                Mean instrumental magnitude of all detections of the star in
                <filter>. There is a different column for
                each different filter used across the images.
            <filter>_sigma : numpy.float64
                Standard deviation of the instrumental magnitudes of all
                detections of the star in <filter>.
                There is a different column for each different filter
                used across the images.
            X_<filter> : numpy.float64
                Mean airmass of all detections of the star in <filter>.
                There is a different column for each different
                filter used across the images. Only output if ground_based
                is True.
            X_<filter>_sigma : numpy.float64
                Standard deviation of the airmasses of all detections of
                the star in <filter>. There is a different
                column for each different filter used across the images.
                Only output if ground_based is True.

    """

    unique_stars = table.unique(large_stars_table, keys=keys)
    N = 1
    nan_array = np.empty(N)
    nan_array.fill(np.nan)
    apparent_mags_table = Table(
        names=[
            'Field',
            'Name',
            'V_ref',
            'B-V',
            'U-B',
            'V-R',
            'V-I',
            'V_sigma',
            'e_B-V',
            'e_U-B',
            'e_V-R',
            'e_V-I',
        ],
        data=[
            np.empty(N, dtype=object),
            np.empty(N, dtype=object),
            nan_array,
            nan_array,
            nan_array,
            nan_array,
            nan_array,
            nan_array,
            nan_array,
            nan_array,
            nan_array,
            nan_array
        ]
    )
    different_filters = table.unique(large_stars_table, keys='filter')
    different_filter_list = list(different_filters['filter'])
    different_filter_list = [different_filter.lower()
                             for different_filter in different_filter_list]
    different_filter_data = np.empty((N, len(different_filter_list)))
    different_filter_data.fill(np.nan)
    filter_sigma_list = []
    for different_filter in different_filter_list:
        filter_sigma_list.append(f"{different_filter}_sigma")
    different_filter_table = Table(
        data=different_filter_data, names=different_filter_list)
    different_filter_sigma_table = Table(
        data=different_filter_data, names=filter_sigma_list)
    filter_X_list = []
    for different_filter in different_filter_list:
        filter_X_list.append(f"X_{different_filter}")
    filter_X_sigma_list = []
    for different_filter in different_filter_list:
        filter_X_sigma_list.append(f"X_{different_filter}_sigma")
    filter_X_table = Table(data=different_filter_data, names=filter_X_list)
    filter_X_sigma_table = Table(
        data=different_filter_data, names=filter_X_sigma_list)
    all_indices, all_indices_formatted = get_all_indicies_combinations(
        different_filter_list, len(different_filter_list),
        multiple_filters=True)
    data_instr_index_table = [
        nan_array for different_index in all_indices_formatted]
    instr_index_table = Table(
        names=all_indices_formatted, data=data_instr_index_table)
    stars_table = table.hstack([apparent_mags_table,
                                different_filter_table,
                                different_filter_sigma_table,
                                filter_X_table,
                                filter_X_sigma_table,
                                instr_index_table],
                               join_type='exact')
    num_columns = len(stars_table.columns)
    stars_table_nan_array = np.empty(num_columns)
    stars_table_nan_array.fill(np.nan)
    # else:
    #     stars_table = table.hstack([apparent_mags_table,
    #                                 different_filter_table,
    #                                 different_filter_sigma_table],
    #                                join_type='exact')
    # stars_table['Field'] = unique_stars['Field']
    # stars_table['V_ref'] = unique_stars['V_ref']
    # stars_table['(B-V)'] = unique_stars['(B-V)']
    # stars_table['(U-B)'] = unique_stars['(U-B)']
    # stars_table['(V-R)'] = unique_stars['(V-R)']
    # stars_table['(V-I)'] = unique_stars['(V-I)']
    # stars_table['V_sigma'] = unique_stars['V_sigma']
    i = 0
    for star in unique_stars['Name']:
        mask = large_stars_table['Name'] == star
        current_star_table = large_stars_table[mask]
        current_star_table.sort('X')
        # current_star_table.pprint(max_lines=-1, max_width=300)
        # data = np.array(current_star_table['X'])
        # gaps = [y - x for x, y in zip(data[:-1], data[1:])]
        # # have python calculate the standard deviation for the gaps
        # sd = np.std(gaps)

        # # create a list of lists, put the first value of the source data in
        # the first
        # lists = [[data[0]]]
        # for x in data[1:]:
        #     # if the gap from the current item to the previous is more than
        # 1 SD
        #     # Note: the previous item is the last item in the last list
        #     # Note: the '> 1' is the part you'd modify to make it stricter
        # or more relaxed
        #     if (x - lists[-1][-1]) / sd > 3:
        #         # then start a new list
        #         lists.append([])
        #     # add the current item to the last list in the list
        #     lists[-1].append(x)

        # print(lists)
        # if len(current_star_table) > 1:
        for k, g in groupby(np.array(current_star_table['X']), key=Delta(0.1)):
            stars_table.add_row(stars_table_nan_array)
            stars_table['Field'][i] = current_star_table['Field'][0]
            stars_table['V_ref'][i] = current_star_table['V_ref'][0]
            stars_table['B-V'][i] = current_star_table['B-V'][0]
            stars_table['U-B'][i] = current_star_table['U-B'][0]
            stars_table['V-R'][i] = current_star_table['V-R'][0]
            stars_table['V-I'][i] = current_star_table['V-I'][0]
            stars_table['V_sigma'][i] = current_star_table['V_sigma'][0]
            stars_table['e_B-V'][i] = current_star_table['e_B-V'][0]
            stars_table['e_U-B'][i] = current_star_table['e_U-B'][0]
            stars_table['e_V-R'][i] = current_star_table['e_V-R'][0]
            stars_table['e_V-I'][i] = current_star_table['e_V-I'][0]
            stars_table['Name'][i] = star
            list_of_airmasses = list(g)
            mask = np.in1d(current_star_table['X'], list_of_airmasses)
            # print(mask)
            current_star_airmass_table = current_star_table[mask]
            # print(current_star_airmass_table)
            # print(np.array(current_star_table['X']))
            # print(list_of_airmasses)
            unique_filters = table.unique(
                current_star_airmass_table, keys='filter')
            for unique_filter in unique_filters['filter']:
                mask = (
                    (current_star_airmass_table['filter'] == unique_filter))
                current_star_filter_table = current_star_airmass_table[mask]
                mags_numpy = np.array(
                    current_star_filter_table['mag_instrumental'])
                mags_std_numpy = np.array(
                    current_star_filter_table['mag_instrumental_sigma'])
                mags_weights = 1 / (mags_std_numpy ** 2)
                # mean_mag = mags_numpy.mean()
                masked_mags = sigma_clip(mags_numpy)
                sig_clip_mask = np.ma.getmask(masked_mags)
                # print(sig_clip_mask)
                # if len(mags_numpy) != len(masked_mags):
                #     print(mags_numpy)
                #     print(masked_mags)
                if np.all(sig_clip_mask):
                    continue
                mean_mag = np.average(
                    mags_numpy[~sig_clip_mask],
                    weights=mags_weights[~sig_clip_mask])
                std_mag = mags_numpy[~sig_clip_mask].std()
                # mean_mag = np.average(mags_numpy, weights=mags_weights)
                # std_mag = mags_numpy.std()
                filter_column = unique_filter.lower()
                sigma_column = f'{filter_column}_sigma'
                stars_table[filter_column][i] = mean_mag
                stars_table[sigma_column][i] = std_mag
                X_numpy = np.array(current_star_filter_table['X'])
                mean_X = X_numpy[~sig_clip_mask].mean()
                std_X = X_numpy[~sig_clip_mask].std()
                # mean_X = X_numpy.mean()
                # std_X = X_numpy.std()
                X_column = f'X_{filter_column}'
                X_std_column = f'X_{filter_column}_sigma'
                stars_table[X_column][i] = mean_X
                stars_table[X_std_column][i] = std_X

            # for i, unique_star in enumerate(multiple_stars):
            # star_mask = stars_table['Name'] == unique_star
            # current_star = stars_table[star_mask]
            for instr_index_name in all_indices_formatted:
                first_mag = stars_table[instr_index_name[0]][i]
                second_mag = stars_table[instr_index_name[-1]][i]
                instr_index = first_mag - second_mag
                stars_table[instr_index_name][i] = instr_index
            i += 1
    stars_table.remove_row(-1)
    # print(different_filter_list)
    return stars_table, different_filter_list


def create_reformatted_large_table(large_stars_table, keys='Name'):
    unique_stars = table.unique(large_stars_table, keys=keys)
    N = len(large_stars_table)
    nan_array = np.empty(N)
    nan_array.fill(np.nan)
    apparent_mags_table = Table(
        names=[
            'Field',
            'Name',
            'V_ref',
            'B-V',
            'U-B',
            'V-R',
            'V-I',
            'V_sigma',
            'e_B-V',
            'e_U-B',
            'e_V-R',
            'e_V-I',
        ],
        data=[
            np.empty(N, dtype=object),
            np.empty(N, dtype=object),
            nan_array,
            nan_array,
            nan_array,
            nan_array,
            nan_array,
            nan_array,
            nan_array,
            nan_array,
            nan_array,
            nan_array
        ]
    )
    different_filters = table.unique(large_stars_table, keys='filter')
    different_filter_list = list(different_filters['filter'])
    different_filter_list = [different_filter.lower()
                             for different_filter in different_filter_list]
    different_filter_data = np.empty((N, len(different_filter_list)))
    different_filter_data.fill(np.nan)
    filter_sigma_list = []
    for different_filter in different_filter_list:
        filter_sigma_list.append(f"{different_filter}_sigma")
    different_filter_table = Table(
        data=different_filter_data, names=different_filter_list)
    different_filter_sigma_table = Table(
        data=different_filter_data, names=filter_sigma_list)
    filter_X_list = []
    for different_filter in different_filter_list:
        filter_X_list.append(f"X_{different_filter}")
    filter_X_sigma_list = []
    for different_filter in different_filter_list:
        filter_X_sigma_list.append(f"X_{different_filter}_sigma")
    filter_X_table = Table(data=different_filter_data, names=filter_X_list)
    filter_X_sigma_table = Table(
        data=different_filter_data, names=filter_X_sigma_list)
    all_indices, all_indices_formatted = get_all_indicies_combinations(
        different_filter_list, len(different_filter_list),
        multiple_filters=True)
    data_instr_index_table = [
        nan_array for different_index in all_indices_formatted]
    instr_index_table = Table(
        names=all_indices_formatted, data=data_instr_index_table)
    reformatted_large_stars_table = table.hstack([apparent_mags_table,
                                                  different_filter_table,
                                                  different_filter_sigma_table,
                                                  filter_X_table,
                                                  filter_X_sigma_table,
                                                  instr_index_table],
                                                 join_type='exact')
    num_columns = len(reformatted_large_stars_table.columns)
    stars_table_nan_array = np.empty(num_columns)
    stars_table_nan_array.fill(np.nan)
    # else:
    #     stars_table = table.hstack([apparent_mags_table,
    #                                 different_filter_table,
    #                                 different_filter_sigma_table],
    #                                join_type='exact')
    # stars_table['Field'] = unique_stars['Field']
    # stars_table['V_ref'] = unique_stars['V_ref']
    # stars_table['(B-V)'] = unique_stars['(B-V)']
    # stars_table['(U-B)'] = unique_stars['(U-B)']
    # stars_table['(V-R)'] = unique_stars['(V-R)']
    # stars_table['(V-I)'] = unique_stars['(V-I)']
    # stars_table['V_sigma'] = unique_stars['V_sigma']
    i = 0
    for current_star_table in large_stars_table:
        # mask = large_stars_table['Name'] == star
        # current_star_table = large_stars_table[mask]
        reformatted_large_stars_table['Field'][i] = current_star_table['Field']
        reformatted_large_stars_table['V_ref'][i] = current_star_table['V_ref']
        reformatted_large_stars_table['B-V'][i] = current_star_table['B-V']
        reformatted_large_stars_table['U-B'][i] = current_star_table['U-B']
        reformatted_large_stars_table['V-R'][i] = current_star_table['V-R']
        reformatted_large_stars_table['V-I'][i] = current_star_table['V-I']
        reformatted_large_stars_table['V_sigma'][i] =\
            current_star_table['V_sigma']
        reformatted_large_stars_table['e_B-V'][i] = current_star_table['e_B-V']
        reformatted_large_stars_table['e_U-B'][i] = current_star_table['e_U-B']
        reformatted_large_stars_table['e_V-R'][i] = current_star_table['e_V-R']
        reformatted_large_stars_table['e_V-I'][i] = current_star_table['e_V-I']
        reformatted_large_stars_table['Name'][i] = current_star_table['Name']
        unique_filter = current_star_table['filter']
        # mags_numpy = np.array(current_star_table['mag_instrumental'])
        # mags_std_numpy = np.array(current_star_table\
        # ['mag_instrumental_sigma'])
        # mags_weights = 1 / (mags_std_numpy ** 2)
        # # mean_mag = mags_numpy.mean()
        # masked_mags = sigma_clip(mags_numpy)
        # sig_clip_mask = np.ma.getmask(masked_mags)
        # # print(sig_clip_mask)
        # # if len(mags_numpy) != len(masked_mags):
        # #     print(mags_numpy)
        # #     print(masked_mags)
        # if np.all(sig_clip_mask):
        #     continue
        # mean_mag = np.average(mags_numpy[~sig_clip_mask],
        # weights=mags_weights[~sig_clip_mask])
        # std_mag = mags_numpy[~sig_clip_mask].std()
        mean_mag = current_star_table['mag_instrumental']
        std_mag = current_star_table['mag_instrumental_sigma']
        # mean_mag = np.average(mags_numpy, weights=mags_weights)
        # std_mag = mags_numpy.std()
        filter_column = unique_filter.lower()
        sigma_column = f'{filter_column}_sigma'
        reformatted_large_stars_table[filter_column][i] = mean_mag
        reformatted_large_stars_table[sigma_column][i] = std_mag
        # X_numpy = np.array(current_star_table['X'])
        # mean_X = X_numpy[~sig_clip_mask].mean()
        # std_X = X_numpy[~sig_clip_mask].std()
        # # mean_X = X_numpy.mean()
        # # std_X = X_numpy.std()
        mean_X = current_star_table['X']
        std_X = np.nan
        X_column = f'X_{filter_column}'
        X_std_column = f'X_{filter_column}_sigma'
        reformatted_large_stars_table[X_column][i] = mean_X
        reformatted_large_stars_table[X_std_column][i] = std_X

        # for i, unique_star in enumerate(multiple_stars):
        # star_mask = stars_table['Name'] == unique_star
        # current_star = stars_table[star_mask]
        for instr_index_name in all_indices_formatted:
            first_mag = reformatted_large_stars_table[instr_index_name[0]][i]
            second_mag = reformatted_large_stars_table[instr_index_name[-1]][i]
            instr_index = first_mag - second_mag
            reformatted_large_stars_table[instr_index_name][i] = instr_index
        i += 1
    # print(different_filter_list)
    return reformatted_large_stars_table


def calc_gb_first_transforms_AVG(stars_table, different_filter_list, save_loc,
                                 plot_results=False, save_plots=False):
    gb_transform_table_columns = init_gb_transform_table_columns_AVG()
    for different_filter in different_filter_list:
        # sigma_column = f'{different_filter}_sigma'
        X_column = f'X_{different_filter}'
        X_std_column = f'X_{different_filter}_sigma'
        stars_table.sort(X_column)
        for k, g in groupby(np.array(stars_table[X_column]
                                     [~np.isnan(stars_table[X_column])]),
                            key=Delta(0.05)):
            list_of_airmasses = list(g)
            mask = np.in1d(stars_table[X_column], list_of_airmasses)
            current_airmass_table = stars_table[mask]
            try:
                avg_airmass = np.average(
                    current_airmass_table[X_column],
                    weights=current_airmass_table[X_std_column])
            except ZeroDivisionError:
                avg_airmass = np.mean(current_airmass_table[X_column])
            unique_id = f"airmsass_{avg_airmass:0.3f}"
            # current_airmass_table.pprint(max_width=-1)
            # app_mag, app_mag_sigma, app_filter, colour_index =
            # get_app_mag_and_index_AVG(current_airmass_table,
            # different_filter)
            colour_indices = get_all_colour_indices(different_filter)
            for colour_index in colour_indices:
                try:
                    c_fci, c_fci_sigma, zprime_f, zprime_f_sigma =\
                        ground_based_first_order_transforms_AVG(
                            current_airmass_table,
                            different_filter,
                            colour_index,
                            plot_results=plot_results,
                            save_plots=save_plots,
                            unique_id=unique_id,
                            save_loc=save_loc)
                except TypeError:
                    print(f"Only 1 star at airmass: {avg_airmass:0.3f}.")
                    continue
                gb_transform_table_columns =\
                    update_gb_transform_table_columns_AVG(
                        gb_transform_table_columns,
                        c_fci,
                        c_fci_sigma,
                        zprime_f,
                        zprime_f_sigma,
                        different_filter,
                        colour_index,
                        avg_airmass)
    gb_transform_table = create_gb_transform_table_AVG(
        gb_transform_table_columns)
    return gb_transform_table


def init_gb_transform_table_columns_AVG():
    c_fci = []
    c_fci_simga = []
    zprime_f = []
    zprime_f_sigma = []
    instr_filter = []
    colour_index = []
    airmass = []
    gb_transform_table_columns = namedtuple('gb_transform_table_columns',
                                            ['c_fci',
                                             'c_fci_sigma',
                                             'zprime_f',
                                             'zprime_f_sigma',
                                             'instr_filter',
                                             'colour_index',
                                             'airmass'])
    return gb_transform_table_columns(c_fci,
                                      c_fci_simga,
                                      zprime_f,
                                      zprime_f_sigma,
                                      instr_filter,
                                      colour_index,
                                      airmass)


def get_app_mag_and_index_AVG(stars_table, instr_filter):
    if instr_filter == 'b' or instr_filter == 'u':
        colour_index = 'B-V'
        app_filter = 'B'
        app_mag = np.array(stars_table['V_ref'] + stars_table[colour_index])
        app_mag_sigma = np.nan_to_num(stars_table['V_sigma'],
                                      nan=max(stars_table['V_sigma'])) + \
            np.nan_to_num(stars_table[f'e_{colour_index}'], nan=max(
                stars_table[f'e_{colour_index}']))
        # app_mag_sigma =\
        # np.array(ref_star['e_V'] + ref_star[f'e_{colour_index}'])
    elif instr_filter == 'v' or instr_filter == 'g':
        colour_index = 'B-V'
        app_filter = 'V'
        app_mag = np.array(stars_table['V_ref'])
        app_mag_sigma = np.nan_to_num(
            stars_table['V_sigma'], nan=max(stars_table['V_sigma']))
        # app_mag_sigma = np.array(ref_star['e_V'])
    elif instr_filter == 'r':
        colour_index = 'V-R'
        app_filter = 'R'
        app_mag = np.array(stars_table['V_ref'] - stars_table[colour_index])
        app_mag_sigma = np.nan_to_num(stars_table['V_sigma'],
                                      nan=max(stars_table['V_sigma'])) + \
            np.nan_to_num(stars_table[f'e_{colour_index}'], nan=max(
                stars_table[f'e_{colour_index}']))
        # app_mag_sigma = np.array(ref_star['e_V'] + ref_star[f'e_{colour_index}'])
    elif instr_filter == 'i':
        colour_index = 'V-I'
        app_filter = 'I'
        app_mag = np.array(stars_table['V_ref'] - stars_table[colour_index])
        app_mag_sigma = np.nan_to_num(stars_table['V_sigma'],
                                      nan=max(stars_table['V_sigma'])) + \
            np.nan_to_num(stars_table[f'e_{colour_index}'], nan=max(
                stars_table[f'e_{colour_index}']))
        # app_mag_sigma = np.array(ref_star['e_V'] + \
        # ref_star[f'e_{colour_index}'])
    else:
        colour_index = None
        app_filter = None
        app_mag = None
        app_mag_sigma = None
    return app_mag, app_mag_sigma, app_filter, colour_index


def update_gb_transform_table_columns_AVG(gb_transform_table_columns,
                                          c_fci,
                                          c_fci_sigma,
                                          zprime_f,
                                          zprime_f_sigma,
                                          instr_filter,
                                          colour_index,
                                          avg_airmass):
    updated_gb_transform_table_columns = gb_transform_table_columns
    updated_gb_transform_table_columns.c_fci.append(c_fci)
    updated_gb_transform_table_columns.c_fci_sigma.append(c_fci_sigma)
    updated_gb_transform_table_columns.zprime_f.append(zprime_f)
    updated_gb_transform_table_columns.zprime_f_sigma.append(zprime_f_sigma)
    updated_gb_transform_table_columns.instr_filter.append(instr_filter)
    updated_gb_transform_table_columns.colour_index.append(colour_index)
    # avg_airmass = get_avg_airmass(altazpositions)
    updated_gb_transform_table_columns.airmass.append(avg_airmass)
    return updated_gb_transform_table_columns


def create_gb_transform_table_AVG(gb_transform_table_columns):
    gb_transform_table = Table(
        names=[
            'C_fCI',
            'C_fCI_sigma',
            'Zprime_f',
            'Zprime_f_sigma',
            'filter',
            'CI',
            'X'
        ],
        data=[
            gb_transform_table_columns.c_fci,
            gb_transform_table_columns.c_fci_sigma,
            gb_transform_table_columns.zprime_f,
            gb_transform_table_columns.zprime_f_sigma,
            gb_transform_table_columns.instr_filter,
            gb_transform_table_columns.colour_index,
            gb_transform_table_columns.airmass
        ]
    )
    return gb_transform_table


def ground_based_first_order_transforms_AVG(stars_table,
                                            instr_filter,
                                            colour_index,
                                            plot_results=False,
                                            save_plots=False, **kwargs):
    try:
        len(stars_table)
    except TypeError:
        return
    app_mag, app_mag_sigma, app_filter, _ = get_app_mag_and_index_AVG(
        stars_table, instr_filter)
    sigma_column = f'{instr_filter}_sigma'
    max_instr_filter_sigma = max(stars_table[sigma_column])
    err_sum = app_mag_sigma + \
        np.nan_to_num(stars_table[sigma_column], nan=max_instr_filter_sigma)
    err_sum = np.array(err_sum)
    err_sum[err_sum == 0] = max(err_sum)
    x = stars_table[colour_index][~np.isnan(stars_table[colour_index])]
    y = app_mag[~np.isnan(stars_table[colour_index])] - \
        stars_table[instr_filter][~np.isnan(stars_table[colour_index])]
    fit, or_fit, line_init = init_linear_fitting(sigma=2.5)
    # print(len(x))
    # print(len(y))
    # print(stars_table[colour_index])
    if len(x) > 1 and len(y) > 1:
        # , weights=1.0 / (err_sum[~np.isnan(stars_table[colour_index])]))
        fitted_line, mask = or_fit(line_init, x, y)
    else:
        return
    filtered_data = np.ma.masked_array(y, mask=mask)
    c_fci = fitted_line.slope.value
    zprime_f = fitted_line.intercept.value
    if c_fci == 1 and zprime_f == 0:
        return
    cov = fit.fit_info['param_cov']
    if cov is None:
        c_fci_sigma = 0.0
        zprime_f_sigma = 0.0
    else:
        c_fci_sigma = sqrt(cov[0][0])
        zprime_f_sigma = sqrt(cov[1][1])
    if plot_results:
        # print(min(stars_table[colour_index]))
        # print(max(stars_table[colour_index]))
        index_plot\
            = np.arange(start=min(stars_table[colour_index]
                                  [~np.isnan(stars_table[colour_index])]),
                        stop=max(stars_table[colour_index][~np.isnan(
                            stars_table[colour_index])]) + 0.01,
                        step=0.01)
        plt.errorbar(x, y, yerr=err_sum[~np.isnan(stars_table[colour_index])],
                     color='#1f77b4', fmt='o',
                     fillstyle='none', capsize=2, label="Clipped Data")
        plt.plot(x, filtered_data, 'o', color='#1f77b4', label="Fitted Data")
        plt.plot(index_plot, fitted_line(index_plot), '-', color='#ff7f0e',
                 label=f"({app_filter}-{instr_filter}) = {c_fci:.3f} * {colour_index} + {zprime_f:.3f}")
        # plt.plot(index_plot, c_fci * index_plot + zprime_f,
        #          label=f"({app_filter}-{instr_filter}) = {c_fci:.3f} * \
        # {colour_index} + {zprime_f:.3f}")
        plt.ylabel(f"{app_filter}-{instr_filter}")
        plt.xlabel(f"{colour_index}")
        plt.legend()
        plt.title(f"C and Z' Coefficient Calculations for {colour_index}")
        # if not field:
        #     plt.title(f"({app_filter}-{instr_filter}) = {c_fci:.3f} * \
        # {colour_index} + {zprime_f:.3f}")
        # else:
        #     plt.title(f"{field}: ({app_filter}-{instr_filter})\
        # = {c_fci:.3f} * {colour_index} + {zprime_f:.3f}")
        if save_plots:
            unique_id = kwargs.get('unique_id')
            save_loc\
                = f"{os.path.join(kwargs.get('save_loc'),f'CZprime{app_filter}-{colour_index}_{unique_id}')}.png"
            plt.savefig(save_loc)
        plt.show()
        plt.close()
    return c_fci, c_fci_sigma, zprime_f, zprime_f_sigma


def group_each_star(large_stars_table, ground_based=False, keys='Name'):
    """
    Group all detections of unique reference stars together.

    Parameters
    ----------
    large_stars_table : astropy.table.table.QTable
        Table containing all information on the detected stars. Has columns:
            Field : string
                Unique identifier of the star field that the reference star is
                in (e.g. Landolt field "108").
            Name : string
                Name/unique identifier of the reference star.
            Time (JD) : numpy.float64
                Time of the observation.
            RA_ref : astropy.coordinates.angles.Longitude
                Right ascension of the reference star(s) from the file in unit
                hourangle.
            dec_ref : astropy.coordinates.angles.Latitude
                Declination of the reference star(s) from the file in
                unit degree.
            RA_img : astropy.coordinates.angles.Longitude
                Right ascension of the reference star(s) found in the 
                image in unit hourangle.
            dec_img : astropy.coordinates.angles.Latitude
                Declination of the reference star(s) found in the image
                in unit degree.
            angular_separation : astropy.coordinates.angles.Angle
                Angular distance between the matched star(s) detected in
                the image and ref_stars_file.
            flux : numpy.float64
                Flux of the source.
            exposure : numpy.float64
                Exposure time of the image.
            mag_instrumental : numpy.float64
                Instrumental magnitude of the reference star(s) found
                in the image.
            mag_instrumental_sigma : numpy.float64
                Standard deviation of the instrumental magnitude of the
                reference star(s) found in the image.
            filter : string
                Filter used during for the image.
            V : numpy.float64
                Apparent V magnitude from the reference file.
            (B-V) : numpy.float64
                Apparent B-V colour index from the reference file.
            (U-B) : numpy.float64
                Apparent U-B colour index from the reference file.
            (V-R) : numpy.float64
                Apparent V-R colour index from the reference file.
            (V-I) : numpy.float64
                Apparent V-I colour index from the reference file.
            V_sigma : numpy.float64
                Standard deviation of the apparent V magnitude from the
                reference file.
            X : numpy.float64
                Sec(z) of the reference star(s) found in the image.
    ground_based : bool, optional
        Whether or not the image is from a ground-based sensor.
        The default is False.
    keys : string, optional
        Table column(s) to use to group the different reference stars.
        The default is 'Name'.

    Returns
    -------
    stars_table : astropy.table.table.Table
        Table containing the mean of the important information for each star.
        Has columns:
            Field : string
                Unique identifier of the star field that the reference star
                is in (e.g. Landolt field "108").
            Name : string
                Name/unique identifier of the reference star.
            V : numpy.float64
                Apparent V magnitude from the reference file.
            (B-V) : numpy.float64
                Apparent B-V colour index from the reference file.
            (U-B) : numpy.float64
                Apparent U-B colour index from the reference file.
            (V-R) : numpy.float64
                Apparent V-R colour index from the reference file.
            (V-I) : numpy.float64
                Apparent V-I colour index from the reference file.
            V_sigma : numpy.float64
                Standard deviation of the apparent V magnitude from the
                reference file.
            <filter> : numpy.float64
                Mean instrumental magnitude of all detections of the star
                in <filter>. There is a different column for 
                each different filter used across the images.
            <filter>_sigma : numpy.float64
                Standard deviation of the instrumental magnitudes of all
                detections of the star in <filter>. 
                There is a different column for each different filter
                used across the images.
            X_<filter> : numpy.float64
                Mean airmass of all detections of the star in <filter>.
                There is a different column for each different 
                filter used across the images. Only output if ground_based
                is True.
            X_<filter>_sigma : numpy.float64
                Standard deviation of the airmasses of all detections of
                the star in <filter>. There is a different 
                column for each different filter used across the images. 
                Only output if ground_based is True.

    """
    unique_stars = table.unique(large_stars_table, keys=keys)
    N = len(unique_stars)
    nan_array = np.empty(N)
    nan_array.fill(np.nan)
    apparent_mags_table = Table(
        names=[
            'Field',
            'Name',
            'V_ref',
            '(B-V)',
            '(U-B)',
            '(V-R)',
            '(V-I)',
            'V_sigma'
        ],
        data=[
            np.empty(N, dtype=object),
            np.empty(N, dtype=object),
            nan_array,
            nan_array,
            nan_array,
            nan_array,
            nan_array,
            nan_array
        ]
    )
    different_filters = table.unique(large_stars_table, keys='filter')
    different_filter_list = list(different_filters['filter'])
    different_filter_list = [different_filter.lower()
                             for different_filter in different_filter_list]
    different_filter_data = np.empty((N, len(different_filter_list)))
    different_filter_data.fill(np.nan)
    filter_sigma_list = []
    for different_filter in different_filter_list:
        filter_sigma_list.append(f"{different_filter}_sigma")
    different_filter_table = Table(
        data=different_filter_data, names=different_filter_list)
    different_filter_sigma_table = Table(
        data=different_filter_data, names=filter_sigma_list)
    if ground_based:
        filter_X_list = []
        for different_filter in different_filter_list:
            filter_X_list.append(f"X_{different_filter}")
        filter_X_sigma_list = []
        for different_filter in different_filter_list:
            filter_X_sigma_list.append(f"X_{different_filter}_sigma")
        filter_X_table = Table(data=different_filter_data, names=filter_X_list)
        filter_X_sigma_table = Table(
            data=different_filter_data, names=filter_X_sigma_list)
        stars_table = table.hstack([apparent_mags_table,
                                    different_filter_table,
                                    different_filter_sigma_table,
                                    filter_X_table,
                                    filter_X_sigma_table],
                                   join_type='exact')
    else:
        stars_table = table.hstack([apparent_mags_table,
                                    different_filter_table,
                                    different_filter_sigma_table],
                                   join_type='exact')
    stars_table['Field'] = unique_stars['Field']
    stars_table['V_ref'] = unique_stars['V_ref']
    stars_table['(B-V)'] = unique_stars['(B-V)']
    stars_table['(U-B)'] = unique_stars['(U-B)']
    stars_table['(V-R)'] = unique_stars['(V-R)']
    stars_table['(V-I)'] = unique_stars['(V-I)']
    stars_table['V_sigma'] = unique_stars['V_sigma']
    i = 0
    if not ground_based:
        for star in unique_stars['Name']:
            stars_table['Name'][i] = star
            mask = large_stars_table['Name'] == star
            current_star_table = large_stars_table[mask]
            unique_filters = table.unique(current_star_table, keys='filter')
            for unique_filter in unique_filters['filter']:
                mask = ((current_star_table['filter'] == unique_filter))
                current_star_filter_table = current_star_table[mask]
                mags_numpy = np.array(
                    current_star_filter_table['mag_instrumental'])
                mags_std_numpy = np.array(
                    current_star_filter_table['mag_instrumental_sigma'])
                mags_weights = 1 / (mags_std_numpy ** 2)
                # mean_mag = mags_numpy.mean()
                mean_mag = np.average(mags_numpy, weights=mags_weights)
                std_mag = mags_numpy.std()
                filter_column = unique_filter.lower()
                sigma_column = f'{filter_column}_sigma'
                stars_table[filter_column][i] = mean_mag
                stars_table[sigma_column][i] = std_mag
            i += 1
    else:
        for star in unique_stars['Name']:
            mask = large_stars_table['Name'] == star
            current_star_table = large_stars_table[mask]
            current_star_table.sort('X')
            # current_star_table.pprint(max_lines=-1, max_width=300)
            # data = np.array(current_star_table['X'])
            # gaps = [y - x for x, y in zip(data[:-1], data[1:])]
            # # have python calculate the standard deviation for the gaps
            # sd = np.std(gaps)

            # # create a list of lists, put the first value of the source data
            # in the first
            # lists = [[data[0]]]
            # for x in data[1:]:
            #     # if the gap from the current item to the previous is more
            # than 1 SD
            #     # Note: the previous item is the last item in the last list
            #     # Note: the '> 1' is the part you'd modify to make it
            # stricter or more relaxed
            #     if (x - lists[-1][-1]) / sd > 3:
            #         # then start a new list
            #         lists.append([])
            #     # add the current item to the last list in the list
            #     lists[-1].append(x)

            # print(lists)
            # if len(current_star_table) > 1:
            for k, g in groupby(np.array(current_star_table['X']),
                                key=Delta(0.1)):
                stars_table['Name'][i] = star
                list_of_airmasses = list(g)
                mask = np.in1d(current_star_table['X'], list_of_airmasses)
                # print(mask)
                current_star_airmass_table = current_star_table[mask]
                print(current_star_airmass_table)
                # print(np.array(current_star_table['X']))
                print(list_of_airmasses)
                unique_filters = table.unique(
                    current_star_table, keys='filter')
                for unique_filter in unique_filters['filter']:
                    mask = ((current_star_table['filter'] == unique_filter))
                    current_star_filter_table = current_star_table[mask]
                    mags_numpy = np.array(
                        current_star_filter_table['mag_instrumental'])
                    mags_std_numpy = np.array(
                        current_star_filter_table['mag_instrumental_sigma'])
                    mags_weights = 1 / (mags_std_numpy ** 2)
                    # mean_mag = mags_numpy.mean()
                    mean_mag = np.average(mags_numpy, weights=mags_weights)
                    std_mag = mags_numpy.std()
                    filter_column = unique_filter.lower()
                    sigma_column = f'{filter_column}_sigma'
                    stars_table[filter_column][i] = mean_mag
                    stars_table[sigma_column][i] = std_mag
                    if ground_based:
                        X_numpy = np.array(current_star_filter_table['X'])
                        mean_X = X_numpy.mean()
                        std_X = X_numpy.std()
                        X_column = f'X_{filter_column}'
                        X_std_column = f'X_{filter_column}_sigma'
                        stars_table[X_column][i] = mean_X
                        stars_table[X_std_column][i] = std_X
                i += 1
    return stars_table


def write_table_to_latex(table, output_file, formats=None):
    """
    Write an Astropy table formatted to be inserted into a LaTeX document.

    Parameters
    ----------
    table : astropy.table.Table
        Table for which to write to LaTeX.
    output_file : string
        File location to write the table to.
    formats : dict, optional
        Dictionary of format specifiers or formatting functions.
        The default is None.

    Returns
    -------
    None.

    """
    if not formats:
        ascii.write(table, output=output_file, format='latex')
    else:
        ascii.write(table, output=output_file, format='latex', formats=formats)


def space_based_transform(stars_table,
                          plot_results=False,
                          save_plots=False,
                          index='(B-V)',
                          app_filter='V',
                          instr_filter='c',
                          field=None,
                          **kwargs):
    """
    Calculate the transforms for a space based sensor.

    Parameters
    ----------
    stars_table : astropy.table.table.Table
        Table containing the mean of the important information for each star.
        Has columns:
            Field : string
                Unique identifier of the star field that the reference star is
                in (e.g. Landolt field "108").
            Name : string
                Name/unique identifier of the reference star.
            V : numpy.float64
                Apparent V magnitude from the reference file.
            (B-V) : numpy.float64
                Apparent B-V colour index from the reference file.
            (U-B) : numpy.float64
                Apparent U-B colour index from the reference file.
            (V-R) : numpy.float64
                Apparent V-R colour index from the reference file.
            (V-I) : numpy.float64
                Apparent V-I colour index from the reference file.
            V_sigma : numpy.float64
                Standard deviation of the apparent V magnitude from the
                reference file.
            <filter> : numpy.float64
                Mean instrumental magnitude of all detections of the star in
                <filter>. There is a different column for 
                each different filter used across the images.
            <filter>_sigma : numpy.float64
                Standard deviation of the instrumental magnitudes of all
                detections of the star in <filter>. 
                There is a different column for each different filter used
                across the images.
            X_<filter> : numpy.float64
                Mean airmass of all detections of the star in <filter>.
                There is a different column for each different 
                filter used across the images. Only output if ground_based
                is True.
            X_<filter>_sigma : numpy.float64
                Standard deviation of the airmasses of all detections of
                the star in <filter>. There is a different 
                column for each different filter used across the images.
                Only output if ground_based is True.
    plot_results : bool, optional
        Controls whether or not to plot the results from the transforms.
        The default is False.
    index : string, optional
        Colour index to calculate the transform for. The default is '(B-V)'.
    app_filter : string, optional
        Apparent magnitude filter band to calculate the transform for.
        The default is 'V'.
    instr_filter : string, optional
        Instrumental filter band to calculate the transform for.
        The default is 'clear'.
    field : string, optional
        Unique identifier of the star field that the reference star is
        in (e.g. Landolt field "108"). 
        The default is None.

    Returns
    -------
    filter_fci : float
        Instrumental transform coefficient for filter f using the colour
        index CI.
    zprime_fci : float
        Zero point magnitude for filter f.

    """
    max_app_filter_sigma = max(stars_table[f'{app_filter}_sigma'])
    max_instr_filter_sigma = max(stars_table[f'{instr_filter}_sigma'])
    err_sum = np.nan_to_num(stars_table[f'{app_filter}_sigma'],
                            nan=max_app_filter_sigma) + \
        np.nan_to_num(
            stars_table[f'{instr_filter}_sigma'], nan=max_instr_filter_sigma)
    err_sum = np.array(err_sum)
    err_sum[err_sum == 0] = max(err_sum)

    x = stars_table[index]
    y = stars_table[f'{app_filter}_ref'] - stars_table[instr_filter]
    fit, or_fit, line_init = init_linear_fitting(sigma=2.5)
    fitted_line, mask = or_fit(line_init, x, y, weights=1.0 / err_sum)
    filtered_data = np.ma.masked_array(y, mask=mask)
    filter_fci = fitted_line.slope.value
    zprime_fci = fitted_line.intercept.value
    cov = fit.fit_info['param_cov']

    # a_fit, cov = curve_fit(linear_func, stars_table[index],
    #                          stars_table[f'{app_filter}_ref'] -
    # stars_table[instr_filter],
    #                          sigma=err_sum)
    # filter_fci = a_fit[0]
    filter_fci_sigma = sqrt(cov[0][0])
    # zprime_fci = a_fit[1]
    zprime_fci_sigma = sqrt(cov[1][1])
    if plot_results:
        index_plot = np.arange(start=min(stars_table[index]), stop=max(
            stars_table[index]) + 0.01, step=0.01)
        plt.errorbar(x, y, yerr=err_sum, color='#1f77b4', fmt='o',
                     fillstyle='none', capsize=2, label="Clipped Data")
        plt.plot(x, filtered_data, 'o', color='#1f77b4', label="Fitted Data")
        plt.plot(index_plot, fitted_line(index_plot), '-', color='#ff7f0e',
                 label=f"({app_filter}-{instr_filter}) = {filter_fci:.3f} * {index} + {zprime_fci:.3f}")

        # plt.errorbar(stars_table[index], stars_table[f'{app_filter}_ref'] -\
        # stars_table[instr_filter],
        #              yerr=err_sum, fmt='o', capsize=2)
        # plt.plot(index_plot, filter_fci * index_plot + zprime_fci,
        #          label=f"({app_filter}-{instr_filter}) =\
        # {filter_fci:.3f} * {index} + {zprime_fci:.3f}")
        plt.ylabel(f"{app_filter}-{instr_filter}")
        plt.xlabel(f"{index}")
        plt.legend()
        plt.title(f"Space Based Transform Calculation for {index}")
        if save_plots:
            unique_id = kwargs.get('unique_id')
            save_loc = f"{os.path.join(kwargs.get('save_loc'), f'{unique_id}_TZfci_{index}')}.png"
            plt.savefig(save_loc)
        # if not field:
        #     plt.title(f"({app_filter}-{instr_filter}) =\
        # {filter_fci:.3f} * {index} + {zprime_fci:.3f}")
        # else:
        #     plt.title(f"{field}: ({app_filter}-{instr_filter}) =\
        # {filter_fci:.3f} * {index} + {zprime_fci:.3f}")
        plt.show()
        plt.close()
    return filter_fci, filter_fci_sigma, zprime_fci, zprime_fci_sigma


def init_sb_final_transform_columns():
    """
    Initialize the columns that will create the table used for the space-based
    transforms.

    Returns
    -------
    sb_final_transform_columns : namedtuple
        Attributes:
            index : empty list
                Name of the colour index used to calculate filter_fci and
                zprime_fci.
            filter_fci : empty list
                T coefficient for index.
            filter_fci_sigma : empty list
                Standard deviation of the T coefficient for index.
            zprime_fci : empty list
                Zero point for index.
            zprime_fci_sigma : empty list
                Standard deviation of the zero point for index.
    """
    index = []
    filter_fci = []
    filter_fci_sigma = []
    zprime_fci = []
    zprime_fci_sigma = []
    sb_final_transform_columns = namedtuple('sb_final_transform_columns',
                                            ['index',
                                             'filter_fci',
                                             'filter_fci_sigma',
                                             'zprime_fci',
                                             'zprime_fci_sigma'])
    return sb_final_transform_columns(index,
                                      filter_fci,
                                      filter_fci_sigma,
                                      zprime_fci,
                                      zprime_fci_sigma)


def update_sb_final_transform_columns(sb_final_transform_columns,
                                      index,
                                      filter_fci,
                                      filter_fci_sigma,
                                      zprime_fci,
                                      zprime_fci_sigma):
    """
    Update columns to be used for the transform table based on information
    from the current image.

    Parameters
    ----------
    sb_final_transform_columns : namedtuple
        Attributes:
            index : array-like
                Name of the colour index used to calculate filter_fci and
                zprime_fci.
            filter_fci : np.float64
                T coefficient for index.
            filter_fci_sigma : np.float64
                Standard deviation of the T coefficient for index.
            zprime_fci : np.float64
                Zero point for index.
            zprime_fci_sigma : np.float64
                Standard deviation of the zero point for index.
    index : string
        Name of the colour index used to calculate filter_fci and zprime_fci.
    filter_fci : float
        T coefficient for index.
    filter_fci_sigma : float
        Standard deviation of the T coefficient for index.
    zprime_fci : float
        Zero point for index.
    zprime_fci_sigma : float
        Standard deviation of the zero point for index.

    Returns
    -------
    updated_sb_final_transform_columns : namedtuple
        Attributes:
            index : array-like
                Name of the colour index used to calculate filter_fci and
                zprime_fci.
            filter_fci : np.float64
                T coefficient for index.
            filter_fci_sigma : np.float64
                Standard deviation of the T coefficient for index.
            zprime_fci : np.float64
                Zero point for index.
            zprime_fci_sigma : np.float64
                Standard deviation of the zero point for index.

    """
    updated_sb_final_transform_columns = sb_final_transform_columns
    updated_sb_final_transform_columns.index.append(index)
    updated_sb_final_transform_columns.filter_fci.append(filter_fci)
    updated_sb_final_transform_columns.filter_fci_sigma.append(
        filter_fci_sigma)
    updated_sb_final_transform_columns.zprime_fci.append(zprime_fci)
    updated_sb_final_transform_columns.zprime_fci_sigma.append(
        zprime_fci_sigma)
    return updated_sb_final_transform_columns


def create_sb_final_transform_table(sb_final_transform_columns):
    """
    Convert the columns of the space-based transform table into an AstroPy
    table.

    Parameters
    ----------
    sb_final_transform_columns : namedtuple
        Attributes:
            index : array-like
                Name of the colour index used to calculate filter_fci and
                zprime_fci.
            filter_fci : np.float64
                T coefficient for index.
            filter_fci_sigma : np.float64
                Standard deviation of the T coefficient for index.
            zprime_fci : np.float64
                Zero point for index.
            zprime_fci_sigma : np.float64
                Standard deviation of the zero point for index.

    Returns
    -------
    sb_final_transform_table : astropy.table.Table
        Table containing results of the final space-based transforms.
        Has columns:
            CI : string
                Name of the colour index used to calculate the corresponding
                T_fCI and Z_fCI.
            T_fCI : float
                T coefficient for the corresponding CI.
            T_fCI_sigma : float
                Standard deviation of the T coefficient for the corresponding
                CI.
            Z_fCI : float
                Zero point for the corresponding CI.
            Z_fCI_sigma : float
                Standard deviation of the Zero point for the corresponding
                CI.

    """
    sb_final_transform_table = Table(
        names=[
            'CI',
            'T_fCI',
            'T_fCI_sigma',
            'Z_fCI',
            'Z_fCI_sigma'
        ],
        data=[
            sb_final_transform_columns.index,
            sb_final_transform_columns.filter_fci,
            sb_final_transform_columns.filter_fci_sigma,
            sb_final_transform_columns.zprime_fci,
            sb_final_transform_columns.zprime_fci_sigma
        ]
    )
    return sb_final_transform_table


def get_avg_airmass(altazpositions):
    """
    Get the average airmass for all sources detected in the image.

    Parameters
    ----------
    altazpositions : astropy.coordinates.sky_coordinate.SkyCoord
        Alt/Az positions of all of the sources in the image.

    Returns
    -------
    avg_airmass : float
        Mean airmass of all of the sources in the image.

    """
    airmasses = np.array(altazpositions.secz.value)
    avg_airmass = airmasses.mean()
    return avg_airmass


def init_gb_transform_table_columns():
    """
    Initialize the columns that will create the table used for the
    ground-based transforms.

    Returns
    -------
    gb_transform_table_columns : namedtuple
        Attributes:
            field : empty list
                Unique identifier of the star field that the reference
                star is in (e.g. Landolt field "108").
            c_fci : empty list
                C coefficient for filter f with colour index ci.
            c_fci_sigma : empty list
                Standard deviation of the C coefficient for filter f
                with colour index ci.
            zprime_f : empty list
                Z' coefficient for filter f.
            zprime_f_sigma : empty list
                Standard deviation of the Z' coefficient for filter f.
            instr_filter : empty list
                Instrumental filter band to calculate the transform for.
            colour_index : empty list
                Name of the colour index used to calculate c_fci and zprime_f.
            airmass : empty list
                The mean airmass for all sources in the image.

    """
    field = []
    c_fci = []
    c_fci_simga = []
    zprime_f = []
    zprime_f_sigma = []
    instr_filter = []
    colour_index = []
    airmass = []
    gb_transform_table_columns = namedtuple('gb_transform_table_columns',
                                            ['field',
                                             'c_fci',
                                             'c_fci_sigma',
                                             'zprime_f',
                                             'zprime_f_sigma',
                                             'instr_filter',
                                             'colour_index',
                                             'airmass'])
    return gb_transform_table_columns(field,
                                      c_fci,
                                      c_fci_simga,
                                      zprime_f,
                                      zprime_f_sigma,
                                      instr_filter,
                                      colour_index,
                                      airmass)


def update_gb_transform_table_columns(gb_transform_table_columns,
                                      field,
                                      c_fci,
                                      c_fci_sigma,
                                      zprime_f,
                                      zprime_f_sigma,
                                      instr_filter,
                                      colour_index,
                                      altazpositions):
    """
    Update columns to be used for the transform table based on information
    from the current image.

    Parameters
    ----------
    gb_transform_table_columns : namedtuple
        Attributes:
            field : string list
                Unique identifier of the star field that the reference star
                is in (e.g. Landolt field "108").
            c_fci : np.float64
                C coefficient for filter f with colour index ci.
            c_fci_sigma : np.float64
                Standard deviation of the C coefficient for filter f with
                colour index ci.
            zprime_f : numpy.float64
                Z' coefficient for filter f.
            zprime_f_sigma : numpy.float64
                Standard deviation of the Z' coefficient for filter f.
            instr_filter : string list
                Instrumental filter band to calculate the transform for.
            colour_index : string list
                Name of the colour index used to calculate c_fci and zprime_f.
            airmass : numpy.float64
                The mean airmass for all sources in the image.

    field : string
        Unique identifier of the star field that the reference star is in
        (e.g. Landolt field "108").
    c_fci : float
        C coefficient for filter f with colour index ci.
    c_fci_sigma : float
        Standard deviation of the C coefficient for filter f with colour
        index ci.
    zprime_f : float
        Z' coefficient for filter f.
    zprime_f_sigma : float
        Standard deviation of the Z' coefficient for filter f.
    instr_filter : string
        Instrumental filter band to calculate the transform for.
    colour_index : string
        Name of the colour index used to calculate c_fci and zprime_f.
    altazpositions : astropy.coordinates.sky_coordinate.SkyCoord
        Alt/Az positions of all of the sources in the image.

    Returns
    -------
    updated_gb_transform_table_columns : namedtuple
        Attributes:
            field : string list
                Unique identifier of the star field that the reference
                star is in (e.g. Landolt field "108").
            c_fci : np.float64
                C coefficient for filter f with colour index ci.
            c_fci_sigma : np.float64
                Standard deviation of the C coefficient for filter f
                with colour index ci.
            zprime_f : numpy.float64
                Z' coefficient for filter f.
            zprime_f_sigma : numpy.float64
                Standard deviation of the Z' coefficient for filter f.
            instr_filter : string list
                Instrumental filter band to calculate the transform for.
            colour_index : string list
                Name of the colour index used to calculate c_fci and zprime_f.
            airmass : numpy.float64
                The mean airmass for all sources in the image.

    """
    updated_gb_transform_table_columns = gb_transform_table_columns
    updated_gb_transform_table_columns.field.append(field)
    updated_gb_transform_table_columns.c_fci.append(c_fci)
    updated_gb_transform_table_columns.c_fci_sigma.append(c_fci_sigma)
    updated_gb_transform_table_columns.zprime_f.append(zprime_f)
    updated_gb_transform_table_columns.zprime_f_sigma.append(zprime_f_sigma)
    updated_gb_transform_table_columns.instr_filter.append(instr_filter)
    updated_gb_transform_table_columns.colour_index.append(colour_index)
    avg_airmass = get_avg_airmass(altazpositions)
    updated_gb_transform_table_columns.airmass.append(avg_airmass)
    return updated_gb_transform_table_columns


def create_gb_transform_table(gb_transform_table_columns):
    """
    Convert the columns of the ground-based transform table into an AstroPy table.

    Parameters
    ----------
    gb_transform_table_columns : namedtuple
        Attributes:
            field : string list
                Unique identifier of the star field that the reference star
                is in (e.g. Landolt field "108").
            c_fci : np.float64
                C coefficient for filter f with colour index ci.
            c_fci_sigma : np.float64
                Standard deviation of the C coefficient for filter f with
                colour index ci.
            zprime_f : numpy.float64
                Z' coefficient for filter f.
            zprime_f_sigma : numpy.float64
                Standard deviation of the Z' coefficient for filter f.
            instr_filter : string list
                Instrumental filter band to calculate the transform for.
            colour_index : string list
                Name of the colour index used to calculate c_fci and zprime_f.
            airmass : numpy.float64
                The mean airmass for all sources in the image.

    Returns
    -------
    gb_transform_table : astropy.table.Table
        Table containing the results from the intermediary step in
        calculating the transforms. Has columns:
            field : string list
                Unique identifier of the star field that the reference star
                is in (e.g. Landolt field "108").
            C_fCI : np.float64
                C coefficient for filter f with colour index ci.
            C_fCI_sigma : np.float64
                Standard deviation of the C coefficient for filter f with
                colour index ci.
            Zprime_f : numpy.float64
                Z' coefficient for filter f.
            Zprime_f_sigma : numpy.float64
                Standard deviation of the Z' coefficient for filter f.
            filter : string list
                Instrumental filter band to calculate the transform for.
            CI : string list
                Name of the colour index used to calculate c_fci and zprime_f.
            X : numpy.float64
                The mean airmass for all sources in the image.

    """
    gb_transform_table = Table(
        names=[
            'Field',
            'C_fCI',
            'C_fCI_sigma',
            'Zprime_f',
            'Zprime_f_sigma',
            'filter',
            'CI',
            'X'
        ],
        data=[
            gb_transform_table_columns.field,
            gb_transform_table_columns.c_fci,
            gb_transform_table_columns.c_fci_sigma,
            gb_transform_table_columns.zprime_f,
            gb_transform_table_columns.zprime_f_sigma,
            gb_transform_table_columns.instr_filter,
            gb_transform_table_columns.colour_index,
            gb_transform_table_columns.airmass
        ]
    )
    return gb_transform_table


def get_app_mag_and_index(ref_star, instr_filter):
    """
    Get the desired apparent magnitude and colour filter for the
    particular instr_filter.

    Parameters
    ----------
    ref_star : astropy.table.Table
        Rows from ref_stars_file that correspond to a matched reference star.
    instr_filter : string
        Instrumental filter band to calculate the transform for.

    Returns
    -------
    app_mag : numpy.float64
        Apparent magnitude of the reference star(s) in the desired filter
        (e.g. B for b, V for v, etc.).
    app_mag_sigma : numpy.float64
        Standard deviation of the apparent magnitude of the reference star(s)
        in the same filter as app_mag.
    colour_index : string
        Name of the colour index to use when calculating the transform
        (e.g. B-V for b, V-R for r).

    """
    if instr_filter == 'b' or instr_filter == 'u':
        colour_index = 'B-V'
        app_filter = 'B'
        app_mag = np.array(ref_star['V_ref'] + ref_star[colour_index])
        app_mag_sigma = np.nan_to_num(ref_star['e_V'],
                                      nan=max(ref_star['e_V'])) + \
            np.nan_to_num(ref_star[f'e_{colour_index}'], nan=max(
                ref_star[f'e_{colour_index}']))
        # app_mag_sigma = np.array(ref_star['e_V'] + \
        # ref_star[f'e_{colour_index}'])
    elif instr_filter == 'v' or instr_filter == 'g':
        colour_index = 'B-V'
        app_filter = 'V'
        app_mag = np.array(ref_star['V_ref'])
        app_mag_sigma = np.nan_to_num(
            ref_star['e_V'], nan=max(ref_star['e_V']))
        # app_mag_sigma = np.array(ref_star['e_V'])
    elif instr_filter == 'r':
        colour_index = 'V-R'
        app_filter = 'R'
        app_mag = np.array(ref_star['V_ref'] - ref_star[colour_index])
        app_mag_sigma = np.nan_to_num(ref_star['e_V'],
                                      nan=max(ref_star['e_V'])) + \
            np.nan_to_num(ref_star[f'e_{colour_index}'], nan=max(
                ref_star[f'e_{colour_index}']))
        # app_mag_sigma = np.array(ref_star['e_V'] +\
        # ref_star[f'e_{colour_index}'])
    elif instr_filter == 'i':
        colour_index = 'V-I'
        app_filter = 'I'
        app_mag = np.array(ref_star['V_ref'] - ref_star[colour_index])
        app_mag_sigma = np.nan_to_num(ref_star['e_V'],
                                      nan=max(ref_star['e_V'])) + \
            np.nan_to_num(ref_star[f'e_{colour_index}'], nan=max(
                ref_star[f'e_{colour_index}']))
        # app_mag_sigma = np.array(ref_star['e_V'] + \
        # ref_star[f'e_{colour_index}'])
    else:
        colour_index = None
        app_filter = None
        app_mag = None
        app_mag_sigma = None
    return app_mag, app_mag_sigma, app_filter, colour_index


def ground_based_first_order_transforms(matched_stars, instr_filter,
                                        colour_index, field=None,
                                        plot_results=False,
                                        save_plots=False, **kwargs):
    """
    Perform the intermediary step to calculating the ground based transforms.

    Parameters
    ----------
    matched_stars : namedtuple
        Attributes:
            ref_star_index : array-like or int
                Index of the star(s) in ref_stars_file that correspond to a
                star in the image.
            img_star_index : array-like or int
                Index of the star(s) detected in the image that correspond to
                a star in ref_stars_file.
            ref_star : astropy.table.Table
                Rows from ref_stars_file that correspond to a matched
                reference star.
            ref_star_loc : astropy.coordinates.sky_coordinate.SkyCoord
                RA/dec of the matched reference star(s) from ref_stars_file.
            img_star_loc : astropy.coordinates.sky_coordinate.SkyCoord
                RA/dec of the matched star(s) detected in the image.
            ang_separation : astropy.coordinates.angles.Angle
                Angular distance between the matched star(s) detected in the
                image and ref_stars_file.
            img_instr_mag : numpy array
                Array containing the instrumental magnitudes of the matched
                star(s) detected in the image.
            img_instr_mag_sigma : numpy array
                Array containing the standard deviations of the instrumental
                magnitudes of the matched star(s) 
                detected in the image.
            flux : numpy array
                Array containing the non-normalized fluxes of the matched
                star(s) detected in the image.
            img_star_altaz : astropy.coordinates.sky_coordinate.SkyCoord
                Alt/Az of the matched star(s) detected in the image.
            img_star_airmass : float
                sec(z) of img_star_altaz.
    instr_filter : string
        Instrumental filter band to calculate the transform for.
    colour_index : string
        The colour index to calculate the transforms for.
    plot_results : bool, optional
        Controls whether or not to plot the results from the transforms.
        The default is False.
    field : string, optional
        Unique identifier of the star field that the reference star is in
        (e.g. Landolt field "108"). 
        The default is None.

    Returns
    -------
    c_fci : float
        C coefficient for filter f with colour index ci.
    zprime_fci : TYPE
        Z' coefficient for filter f.

    """
    try:
        len(matched_stars.img_instr_mag)
    except TypeError:
        return
    app_mag, app_mag_sigma, app_filter, _ = get_app_mag_and_index(
        matched_stars.ref_star, instr_filter)
    max_instr_filter_sigma = max(matched_stars.img_instr_mag_sigma)
    err_sum = app_mag_sigma + \
        np.nan_to_num(matched_stars.img_instr_mag_sigma,
                      nan=max_instr_filter_sigma)
    err_sum = np.array(err_sum)
    err_sum[err_sum == 0] = max(err_sum)
    x = matched_stars.ref_star[colour_index]
    y = app_mag - matched_stars.img_instr_mag
    fit, or_fit, line_init = init_linear_fitting(sigma=2.5)
    fitted_line, mask = or_fit(line_init, x, y, weights=1.0 / err_sum)
    filtered_data = np.ma.masked_array(y, mask=mask)
    c_fci = fitted_line.slope.value
    zprime_f = fitted_line.intercept.value
    if c_fci == 1 and zprime_f == 0:
        return
    cov = fit.fit_info['param_cov']
    if cov is None:
        c_fci_sigma = 0.0
        zprime_f_sigma = 0.0
    else:
        c_fci_sigma = sqrt(cov[0][0])
        zprime_f_sigma = sqrt(cov[1][1])
    if plot_results:
        index_plot = np.arange(start=min(matched_stars.ref_star[colour_index]),
                               stop=max(
                                   matched_stars.ref_star[colour_index]) + 0.01,
                               step=0.01)
        plt.errorbar(x, y, yerr=err_sum, color='#1f77b4', fmt='o',
                     fillstyle='none', capsize=2, label="Clipped Data")
        plt.plot(x, filtered_data, 'o', color='#1f77b4', label="Fitted Data")
        plt.plot(index_plot, fitted_line(index_plot), '-', color='#ff7f0e',
                 label=f"({app_filter}-{instr_filter}) = {c_fci:.3f} * {colour_index} + {zprime_f:.3f}")
        # plt.plot(index_plot, c_fci * index_plot + zprime_f,
        #          label=f"({app_filter}-{instr_filter}) = {c_fci:.3f} * {colour_index} + {zprime_f:.3f}")
        plt.ylabel(f"{app_filter}-{instr_filter}")
        plt.xlabel(f"{colour_index}")
        plt.legend()
        plt.title(f"C and Z' Coefficient Calculations for {colour_index}")
        # if not field:
        #     plt.title(f"({app_filter}-{instr_filter}) = {c_fci:.3f} * {colour_index} + {zprime_f:.3f}")
        # else:
        #     plt.title(f"{field}: ({app_filter}-{instr_filter}) = {c_fci:.3f} * {colour_index} + {zprime_f:.3f}")
        if save_plots:
            unique_id = kwargs.get('unique_id')
            save_loc = f"{os.path.join(kwargs.get('save_loc'), f'CZprime{colour_index}_{unique_id}')}.png"
            plt.savefig(save_loc)
        plt.show()
        plt.close()
    return c_fci, c_fci_sigma, zprime_f, zprime_f_sigma


def get_all_colour_indices(instr_filter):
    """
    Get all of the colour indices to calculate the transforms with the
    instrumental mag filter.

    Parameters
    ----------
    instr_filter : string
        Instrumental filter band to calculate the transform for.

    Returns
    -------
    colour_indices : string list
        List of all of the colour indices to use when calculating the
        transforms.

    """
    if instr_filter == 'b' or instr_filter == 'u':
        colour_indices = ['B-V']
    elif instr_filter == 'v' or instr_filter == 'g':
        colour_indices = ['B-V', 'V-R', 'V-I']
    elif instr_filter == 'r':
        colour_indices = ['V-R']
    elif instr_filter == 'i':
        colour_indices = ['V-I']
    else:
        colour_indices = None
    return colour_indices


def remove_large_airmass(gb_transform_table, max_airmass=2.0):
    """
    Remove all observations with airmass above a set point.

    Parameters
    ----------
    gb_transform_table : TYPE
        DESCRIPTION.
    max_airmass : float, optional
        Airmass value for which to remove all observations greater than.
        The default is 2.0.

    Returns
    -------
    gb_transform_table : astropy.table.Table
        Table containing the results from the intermediary step in
        calculating the transforms. Has columns:
            field : string list
                Unique identifier of the star field that the reference star
                is in (e.g. Landolt field "108").
            C_fCI : np.float64
                C coefficient for filter f with colour index ci.
            C_fCI_sigma : np.float64
                Standard deviation of the C coefficient for filter f with
                colour index ci.
            Zprime_f : numpy.float64
                Z' coefficient for filter f.
            Zprime_f_sigma : numpy.float64
                Standard deviation of the Z' coefficient for filter f.
            filter : string list
                Instrumental filter band to calculate the transform for.
            CI : string list
                Name of the colour index used to calculate c_fci and zprime_f.
            X : numpy.float64
                The mean airmass for all sources in the image.

    """
    gb_transform_table\
        = gb_transform_table[gb_transform_table['X'] <= max_airmass]
    return gb_transform_table


def ground_based_second_order_transforms(gb_transform_table,
                                         plot_results=False,
                                         save_plots=False,
                                         **kwargs):
    """
    Perform the final step in calculating the transforms for a ground-based
    observatory.

    Parameters
    ----------
    gb_transform_table : astropy.table.Table
        Table containing the results from the intermediary step in calculating
        the transforms. Has columns:
            field : string list
                Unique identifier of the star field that the reference star
                is in (e.g. Landolt field "108").
            C_fCI : np.float64
                C coefficient for filter f with colour index ci.
            C_fCI_sigma : np.float64
                Standard deviation of the C coefficient for filter f with
                colour index ci.
            Zprime_f : numpy.float64
                Z' coefficient for filter f.
            Zprime_f_sigma : numpy.float64
                Standard deviation of the Z' coefficient for filter f.
            filter : string list
                Instrumental filter band to calculate the transform for.
            CI : string list
                Name of the colour index used to calculate c_fci and zprime_f.
            X : numpy.float64
                The mean airmass for all sources in the image.
    plot_results : bool, optional
        Controls whether or not to plot the results from the transforms.
        The default is False.

    Returns
    -------
    gb_final_transforms : astropy.table.Table
        Table containing the results for the final transforms. Has columns:
            filter : string
                Instrumental filter band used to calculate the transform.
            CI : string
                Name of the colour index used to calculate the transform
                (e.g. B-V for b, V-R for r).
            k''_fCI : float
                The second order atmospheric extinction coefficient for
                filter f using the colour index CI.
            k''_fCI_sigma : float
                The standard deviation of the second order atmospheric
                extinction coefficient for filter f using the 
                colour index CI.
            T_fCI : float
                The instrumental transform coefficient for filter f
                using the colour index CI.
            T_fCI_sigma : float
                The standard deviation of the instrumental transform
                coefficient for filter f using the colour index CI.
            k'_f : float
                The first order atmospheric extinction coefficient
                for filter f.
            k'_f_sigma : float
                The standard deviation of the first order atmospheric
                extinction coefficient for filter f.
            Z_f : float
                The zero point magnitude for filter f.
            Z_f_sigma : float
                The standard deviation of the zero point magnitude for
                filter f.

    """
    gb_final_transforms = Table()
    unique_filters = table.unique(gb_transform_table, keys=['filter', 'CI'])
    num_filters = len(unique_filters)
    nan_array = np.empty(num_filters)
    nan_array.fill(np.nan)
    gb_final_transforms = Table(
        names=[
            'filter',
            'CI',
            'k\'\'_fCI',
            'k\'\'_fCI_sigma',
            'T_fCI',
            'T_fCI_sigma',
            'k\'_f',
            'k\'_f_sigma',
            'Z_f',
            'Z_f_sigma'
        ],
        data=[
            np.empty(num_filters, dtype=object),
            np.empty(num_filters, dtype=object),
            nan_array,
            nan_array,
            nan_array,
            nan_array,
            nan_array,
            nan_array,
            nan_array,
            nan_array
        ]
    )
    for unique_filter_index, unique_filter_row in enumerate(unique_filters):
        unique_filter = unique_filter_row['filter']
        current_index = unique_filter_row['CI']
        gb_final_transforms['filter'][unique_filter_index] = unique_filter
        gb_final_transforms['CI'][unique_filter_index] = current_index
        mask = ((gb_transform_table['filter'] == unique_filter) & (
            gb_transform_table['CI'] == current_index))
        current_filter = gb_transform_table[mask]
        x = current_filter['X']
        y = current_filter['C_fCI']
        max_c_fci_sigma = max(current_filter['C_fCI_sigma'])
        sigma = np.nan_to_num(
            current_filter['C_fCI_sigma'], nan=max_c_fci_sigma)
        sigma = np.array(sigma)
        sigma[sigma == 0] = max(sigma)
        # sigma = current_filter['C_fCI_sigma']
        fit, or_fit, line_init = init_linear_fitting(sigma=2.5)
        if np.sum(np.abs(sigma)) == 0:
            fitted_line_c, mask = or_fit(line_init, x, y)
        elif len(x) > 1 and len(y) > 1:
            fitted_line_c, mask = or_fit(line_init, x, y, weights=1.0 / sigma)
        else:
            continue
        filtered_data_c = np.ma.masked_array(y, mask=mask)
        kprimeprime_fci = fitted_line_c.slope.value
        t_fci = fitted_line_c.intercept.value
        cov_c = fit.fit_info['param_cov']
        # c_fci_sigma = cov[0][0]
        # zprime_f_sigma = cov[1][1]
        # a_fit_c, cov_c = curve_fit(linear_func, current_filter['X'],
        # current_filter['C_fCI'],
        #                            sigma=current_filter['C_fCI_sigma'])
        # kprimeprime_fci = a_fit_c[0]
        # t_fci = a_fit_c[1]
        if cov_c is None:
            kprimeprime_fci_sigma = np.nan
            t_fci_sigma = np.nan
        else:
            kprimeprime_fci_sigma = sqrt(cov_c[0][0])
            t_fci_sigma = sqrt(cov_c[1][1])
        # kprimeprime_fci, t_fci = np.polyfit(current_filter['X'],
        # current_filter['C_fCI'], 1)
        y = current_filter['Zprime_f']
        max_zprime_f_sigma = max(current_filter['Zprime_f_sigma'])
        sigma = np.nan_to_num(
            current_filter['Zprime_f_sigma'], nan=max_zprime_f_sigma)
        sigma = np.array(sigma)
        sigma[sigma == 0] = max(sigma)
        # sigma = current_filter['Zprime_f_sigma']
        fit, or_fit, line_init = init_linear_fitting(sigma=2.5)
        if np.sum(np.abs(sigma)) == 0:
            fitted_line_z, mask = or_fit(line_init, x, y)
        else:
            fitted_line_z, mask = or_fit(line_init, x, y, weights=1.0 / sigma)
        filtered_data_z = np.ma.masked_array(y, mask=mask)
        kprime_f = fitted_line_z.slope.value
        zprime_f = fitted_line_z.intercept.value
        cov_z = fit.fit_info['param_cov']
        # a_fit_z, cov_z = curve_fit(linear_func, current_filter['X'],
        # current_filter['Zprime_f'],
        #                            sigma=current_filter['Zprime_f_sigma'])
        # kprime_f = a_fit_z[0]
        # zprime_f = a_fit_z[1]
        if cov_z is None:
            kprime_f_sigma = np.nan
            zprime_f_sigma = np.nan
        else:
            kprime_f_sigma = sqrt(cov_z[0][0])
            zprime_f_sigma = sqrt(cov_z[1][1])
        # kprime_f, zprime_f = np.polyfit(current_filter['X'],
        # current_filter['Zprime_f'], 1)
        gb_final_transforms['k\'\'_fCI'][unique_filter_index] =\
            kprimeprime_fci
        gb_final_transforms['k\'\'_fCI_sigma'][unique_filter_index] =\
            kprimeprime_fci_sigma
        gb_final_transforms['T_fCI'][unique_filter_index] = t_fci
        gb_final_transforms['T_fCI_sigma'][unique_filter_index] =\
            t_fci_sigma
        gb_final_transforms['k\'_f'][unique_filter_index] =\
            kprime_f
        gb_final_transforms['k\'_f_sigma'][unique_filter_index] =\
            kprime_f_sigma
        gb_final_transforms['Z_f'][unique_filter_index] =\
            zprime_f
        gb_final_transforms['Z_f_sigma'][unique_filter_index] =\
            zprime_f_sigma
        if plot_results:
            X_plot = np.arange(start=min(current_filter['X']), stop=max(
                current_filter['X']) + 0.01, step=0.01)
            ci_plot = re.sub('[^a-zA-Z]+', '', current_index)
            ci_plot = ci_plot.lower()
            plt.errorbar(x, current_filter['C_fCI'],
                         yerr=current_filter['C_fCI_sigma'],
                         color='#1f77b4',
                         fmt='o',
                         fillstyle='none',
                         capsize=2, label="Clipped Data")
            plt.plot(x, filtered_data_c,
                     'o',
                     color='#1f77b4',
                     label="Fitted Data")
            plt.plot(X_plot, fitted_line_c(X_plot),
                     '-',
                     color='#ff7f0e',
                     label=f'C_{unique_filter}{ci_plot} = {kprimeprime_fci:.3f} * X + {t_fci:.3f}')
            plt.legend()
            plt.title(
                f"k''_{unique_filter}{ci_plot} and T_{unique_filter}{ci_plot} Coefficient calculations")
            # plt.title(f'C_{unique_filter}{ci_plot} = {kprimeprime_fci:.3f} * X + {t_fci:.3f}')
            plt.ylabel(f'C_{unique_filter}{ci_plot}')
            plt.xlabel('X')
            if save_plots:
                save_loc = f"{os.path.join(kwargs.get('save_loc'), f'KprimeprimeT{unique_filter}{ci_plot}')}.png"
                plt.savefig(save_loc)
            plt.show()
            plt.close()
            plt.errorbar(x, current_filter['Zprime_f'],
                         yerr=current_filter['Zprime_f_sigma'],
                         color='#1f77b4',
                         fmt='o',
                         fillstyle='none',
                         capsize=2,
                         label="Clipped Data")
            plt.plot(x, filtered_data_z, 'o',
                     color='#1f77b4',
                     label="Fitted Data")
            plt.plot(X_plot, fitted_line_z(X_plot),
                     '-',
                     color='#ff7f0e',
                     label=f'Z\'_{unique_filter} = {kprime_f:.3f} * X + {zprime_f:.3f}')
            plt.legend()
            plt.title(
                f"Z_{unique_filter} and k'_{unique_filter} Coefficient Calculations")
            # plt.title(f'Z\'_{unique_filter} = {kprime_f:.3f} * X + {zprime_f:.3f}')
            plt.ylabel(f'Z\'_{unique_filter}')
            plt.xlabel('X')
            if save_plots:
                save_loc = f"{os.path.join(kwargs.get('save_loc'), f'KprimeZ{unique_filter}{ci_plot}')}.png"
                plt.savefig(save_loc)
            plt.show()
            plt.close()

    return gb_final_transforms


def get_colour_index_lower(instr_filter):
    """
    Get the colour index for the desired instrumental filter band.

    Parameters
    ----------
    instr_filter : string
        Instrumental filter band used to calculate the transform.

    Returns
    -------
    colour_index : string
        Colour index of the form X-Y'.
    ci : string
        Colour index of the form 'xy'.

    """
    if instr_filter == 'b' or instr_filter == 'u':
        colour_index = 'B-V'
    elif instr_filter == 'v' or instr_filter == 'g':
        colour_index = 'B-V'
    elif instr_filter == 'r':
        colour_index = 'V-R'
    elif instr_filter == 'i':
        colour_index = 'V-I'
    else:
        colour_index = None
    ci = re.sub('[^a-zA-Z]+', '', colour_index)
    ci = ci.lower()
    return colour_index, ci


# def init_unknown_object_table_columns():
#     """
#     Initialize the columns that will create the unknown object table.

#     Returns
#     -------
#     TYPE
#         DESCRIPTION.

#     """
#     instr_filter = []
#     name = []
#     instr_mag = []

#     unknown_object_table_columns = namedtuple('unknown_object_table_columns',
#                                               ['instr_filter',
#                                               'name',
#                                               'instr_mag'])
#     return unknown_object_table_columns(instr_filter,
#                                         name,
#                                         instr_mag)


# def update_unknown_table_columns(unknown_object_table_columns, hdr, instr_mag, filter_key='FILTER'):
#     """
#     Update the columns tha will create the unknown object table.

#     Parameters
#     ----------
#     unknown_object_table_columns : TYPE
#         DESCRIPTION.
#     hdr : TYPE
#         DESCRIPTION.
#     instr_mag : TYPE
#         DESCRIPTION.
#     filter_key : TYPE, optional
#         DESCRIPTION. The default is 'FILTER'.

#     Returns
#     -------
#     updated_unknown_object_table_columns : TYPE
#         DESCRIPTION.

#     """
#     updated_unknown_object_table_columns = unknown_object_table_columns
#     instr_filter = get_instr_filter_name(hdr=hdr, filter_key=filter_key)
#     name = hdr['OBJECT']
#     updated_unknown_object_table_columns.instr_filter.append(instr_filter)
#     updated_unknown_object_table_columns.name.append(name)
#     updated_unknown_object_table_columns.instr_mag.append(instr_mag)
#     return updated_unknown_object_table_columns


def calculate_c_fci(gb_final_transforms, instr_filter, airmass, colour_index):
    """
    Calculate the C coefficient to use when calculating the C' coefficient when applying the transforms.

    Parameters
    ----------
    gb_final_transforms : astropy.table.Table
        Table containing the results for the final transforms. Has columns:
            filter : string
                Instrumental filter band used to calculate the transform.
            CI : string
                Name of the colour index used to calculate the transform 
                (e.g. B-V for b, V-R for r).
            k''_fCI : float
                The second order atmospheric extinction coefficient for 
                filter f using the colour index CI.
            k''_fCI_sigma : float
                The standard deviation of the second order atmospheric 
                extinction coefficient for filter f using the 
                colour index CI.
            T_fCI : float
                The instrumental transform coefficient for filter f using
                the colour index CI.
            T_fCI_sigma : float
                The standard deviation of the instrumental transform
                coefficient for filter f using the colour index CI.
            k'_f : float
                The first order atmospheric extinction coefficient for
                filter f.
            k'_f_sigma : float
                The standard deviation of the first order atmospheric
                extinction coefficient for filter f.
            Z_f : float
                The zero point magnitude for filter f.
            Z_f_sigma : float
                The standard deviation of the zero point magnitude for
                filter f.
    instr_filter : string
        The instrumental filter to use to calculate C_fCI.
    airmass : float
        Average airmass of the image.
    colour_index : string
        The colour index to use to calculate C_fCI.

    Returns
    -------
    c_fci : float
        C coefficient to use when calculating C'.

    """
    mask = ((gb_final_transforms['filter'] == instr_filter) & (
        gb_final_transforms['CI'] == colour_index))
    row_of_transforms = gb_final_transforms[mask]
    if len(row_of_transforms) == 0 and instr_filter == 'v':
        instr_filter = 'g'
        mask = ((gb_final_transforms['filter'] == instr_filter) & (
            gb_final_transforms['CI'] == colour_index))
        row_of_transforms = gb_final_transforms[mask]
    if len(row_of_transforms) == 0 and instr_filter == 'b':
        instr_filter = 'u'
        mask = ((gb_final_transforms['filter'] == instr_filter) & (
            gb_final_transforms['CI'] == colour_index))
        row_of_transforms = gb_final_transforms[mask]
    c_fci = float(row_of_transforms['T_fCI']) - \
        (float(row_of_transforms["k''_fCI"]) * airmass)
    return c_fci


def calculate_c_prime(gb_final_transforms, instr_filter, airmass):
    """
    Calculate the C' coefficient to use when applying the transforms.

    Parameters
    ----------
    gb_final_transforms : astropy.table.Table
        Table containing the results for the final transforms. Has columns:
            filter : string
                Instrumental filter band used to calculate the transform.
            CI : string
                Name of the colour index used to calculate the transform
                (e.g. B-V for b, V-R for r).
            k''_fCI : float
                The second order atmospheric extinction coefficient for
                filter f using the colour index CI.
            k''_fCI_sigma : float
                The standard deviation of the second order atmospheric
                extinction coefficient for filter f using the 
                colour index CI.
            T_fCI : float
                The instrumental transform coefficient for filter f using
                the colour index CI.
            T_fCI_sigma : float
                The standard deviation of the instrumental transform
                coefficient for filter f using the colour index CI.
            k'_f : float
                The first order atmospheric extinction coefficient for
                filter f.
            k'_f_sigma : float
                The standard deviation of the first order atmospheric
                extinction coefficient for filter f.
            Z_f : float
                The zero point magnitude for filter f.
            Z_f_sigma : float
                The standard deviation of the zero point magnitude
                for filter f.
    instr_filter : string
        The instrumental filter used to calculate C'.

    Returns
    -------
    c_prime_fci : float
        The C' coefficient for filter instr_filter to use when
        applying the transforms.

    """
    colour_index, ci = get_colour_index_lower(instr_filter)
    c_numerator = calculate_c_fci(
        gb_final_transforms, instr_filter, airmass, colour_index)
    c_negative = calculate_c_fci(
        gb_final_transforms, ci[0], airmass, colour_index)
    c_positive = calculate_c_fci(
        gb_final_transforms, ci[1], airmass, colour_index)
    c_prime_fci = c_numerator / (1 - c_negative + c_positive)
    return c_prime_fci


def calculate_z_prime_f(gb_final_transforms,
                        instr_filter,
                        airmass,
                        colour_index):
    """
    Calculate the Z' coefficient to use when applying the transforms.

    Parameters
    ----------
    gb_final_transforms : astropy.table.Table
        Table containing the results for the final transforms. Has columns:
            filter : string
                Instrumental filter band used to calculate the transform.
            CI : string
                Name of the colour index used to calculate the transform
                (e.g. B-V for b, V-R for r).
            k''_fCI : float
                The second order atmospheric extinction coefficient for
                filter f using the colour index CI.
            k''_fCI_sigma : float
                The standard deviation of the second order atmospheric
                extinction coefficient for filter f using the 
                colour index CI.
            T_fCI : float
                The instrumental transform coefficient for filter f using
                the colour index CI.
            T_fCI_sigma : float
                The standard deviation of the instrumental transform
                coefficient for filter f using the colour index CI.
            k'_f : float
                The first order atmospheric extinction coefficient
                for filter f.
            k'_f_sigma : float
                The standard deviation of the first order atmospheric
                extinction coefficient for filter f.
            Z_f : float
                The zero point magnitude for filter f.
            Z_f_sigma : float
                The standard deviation of the zero point magnitude
                for filter f.
    instr_filter : string
        The instrumental filter to use to calculate Z'_f.
    airmass : float
        Average airmass of the image.
    colour_index : string
        The colour index to use to calculate Z'_f.

    Returns
    -------
    z_prime_f : float
        Z' coefficient to use when calculating z.

    """
    mask = ((gb_final_transforms['filter'] == instr_filter) & (
        gb_final_transforms['CI'] == colour_index))
    row_of_transforms = gb_final_transforms[mask]
    if len(row_of_transforms) == 0 and instr_filter == 'v':
        instr_filter = 'g'
        mask = ((gb_final_transforms['filter'] == instr_filter) & (
            gb_final_transforms['CI'] == colour_index))
        row_of_transforms = gb_final_transforms[mask]
    if len(row_of_transforms) == 0 and instr_filter == 'b':
        instr_filter = 'u'
        mask = ((gb_final_transforms['filter'] == instr_filter) & (
            gb_final_transforms['CI'] == colour_index))
        row_of_transforms = gb_final_transforms[mask]
    z_prime_f = float(row_of_transforms['Z_f']) - \
        (float(row_of_transforms["k'_f"]) * airmass)
    return z_prime_f


def calculate_lower_z_f(gb_final_transforms,
                        c_prime_fci,
                        instr_filter,
                        airmass):
    """
    Calculate the z_f coeffient to use when applying the transforms.

    Parameters
    ----------
    gb_final_transforms : astropy.table.Table
        Table containing the results for the final transforms. Has columns:
            filter : string
                Instrumental filter band used to calculate the transform.
            CI : string
                Name of the colour index used to calculate the transform
                (e.g. B-V for b, V-R for r).
            k''_fCI : float
                The second order atmospheric extinction coefficient for
                filter f using the colour index CI.
            k''_fCI_sigma : float
                The standard deviation of the second order atmospheric
                extinction coefficient for filter f using the 
                colour index CI.
            T_fCI : float
                The instrumental transform coefficient for filter f
                using the colour index CI.
            T_fCI_sigma : float
                The standard deviation of the instrumental transform
                coefficient for filter f using the colour index CI.
            k'_f : float
                The first order atmospheric extinction coefficient for
                filter f.
            k'_f_sigma : float
                The standard deviation of the first order atmospheric
                extinction coefficient for filter f.
            Z_f : float
                The zero point magnitude for filter f.
            Z_f_sigma : float
                The standard deviation of the zero point magnitude for
                filter f.
    c_prime_fci : float
        The C' coefficient for filter instr_filter to use when applying
        the transforms.
    instr_filter : string
        The instrumental filter to use to calculate z_f.
    airmass : float
        Average airmass of the image.

    Returns
    -------
    lower_z_f : float
        The z coefficient for filter instr_filter to use when applying
        the transforms.

    """
    colour_index, ci = get_colour_index_lower(instr_filter)
    c_prime_fci = calculate_c_prime(gb_final_transforms, instr_filter, airmass)
    z_prime_positive = calculate_z_prime_f(
        gb_final_transforms, ci[0], airmass, colour_index)
    z_prime_negative = calculate_z_prime_f(
        gb_final_transforms, ci[1], airmass, colour_index)
    z_prime_no_brackets = calculate_z_prime_f(
        gb_final_transforms, instr_filter, airmass, colour_index)
    lower_z_f = c_prime_fci * \
        (z_prime_positive - z_prime_negative) + z_prime_no_brackets
    return lower_z_f


def apply_gb_transforms_VERIFICATION(gb_final_transforms,
                                     stars_table,
                                     instr_filter):
    """
    Apply the transforms to a source with an unknown standard magnitude.

    Parameters
    ----------
    gb_final_transforms : astropy.table.Table
        Table containing the results for the final transforms. Has columns:
            filter : string
                Instrumental filter band used to calculate the transform.
            CI : string
                Name of the colour index used to calculate the transform
                (e.g. B-V for b, V-R for r).
            k''_fCI : float
                The second order atmospheric extinction coefficient for
                filter f using the colour index CI.
            T_fCI : float
                The instrumental transform coefficient for filter f using
                the colour index CI.
            k'_f : float
                The first order atmospheric extinction coefficient for
                filter f.
            Z_f : float
                The zero point magnitude for filter f.
    unknown_object_table : astropy.table.Table
        Table containing the stars to calculate the apparent magnitudes for.
        Has columns:
            filter : string
                Instrumental filter band used to take the image.
            name : string
                Unique identifier of the source to apply the transform to.
            instrumental mag : float
                Instrumental magnitude of the source.
                : Change this so that it accepts multiple sources somehow.

    Returns
    -------
    app_mag_table : astropy.table.Table
        Table containing the apparent magnitudes of the object after applying
        the transforms. Has columns:
            time : float
                Julian date that the image was taken.
            filter : string
                Apparent filter that the image was transformed to.
            apparent mag : float
                Apparent magnitude of the source after applying the transforms.

    """
    # If there is only 1 entry per filter per source, assume that they are averages and don't need any interpolation.
    app_mag_first_columns = Table(
        stars_table['Field',
                    'Name',
                    'V_ref',
                    'B-V',
                    'U-B',
                    'V-R',
                    'V-I',
                    'V_sigma'])
    colour_index, ci = get_colour_index_lower(instr_filter)
    instr_mag = stars_table[instr_filter]
    airmass = stars_table[f'X_{instr_filter}']
    c_prime_fci = calculate_c_prime(gb_final_transforms, instr_filter, airmass)
    try:
        positive_instr_mag = stars_table[ci[0]]
        negative_instr_mag = stars_table[ci[1]]
    except KeyError:
        table_ci = ci.replace('v', 'g')
        positive_instr_mag = stars_table[table_ci[0]]
        negative_instr_mag = stars_table[table_ci[1]]
    lower_z_f = calculate_lower_z_f(
        gb_final_transforms, c_prime_fci, instr_filter, airmass)
    app_mag_list = instr_mag + c_prime_fci * \
        (positive_instr_mag - negative_instr_mag) + lower_z_f
    app_mag_filter = instr_filter.upper()
    instr_filter_sigma = f"{instr_filter}_sigma"
    app_filter_sigma = f"{app_mag_filter}_sigma"
    app_mag_column = Table(names=[app_mag_filter], data=[app_mag_list])
    app_mag_sigma_column = Table(names=[app_filter_sigma], data=[
                                 stars_table[instr_filter_sigma]])
    app_mag_table = table.hstack(
        [app_mag_first_columns, app_mag_column, app_mag_sigma_column])
    return app_mag_table


def apply_gb_timeseries_transforms(gb_final_transforms,
                                   sat_dict,
                                   sat_auxiliary_table,
                                   unique_filters):
    """
    Apply the transforms to a timeseries of observations.

    TODO.

    Parameters
    ----------
    gb_final_transforms : astropy.table.Table
        Table containing the results for the final transforms. Has columns:
            filter : string
                Instrumental filter band used to calculate the transform.
            CI : string
                Name of the colour index used to calculate the transform 
                (e.g. B-V for b, V-R for r).
            k''_fCI : float
                The second order atmospheric extinction coefficient for filter
                f using the colour index CI.
            T_fCI : float
                The instrumental transform coefficient for filter f using the
                colour index CI.
            k'_f : float
                The first order atmospheric extinction coefficient for
                filter f.
            Z_f : float
                The zero point magnitude for filter f.
    large_sats_table : astropy.table.Table
        DESCRIPTION.

    Returns
    -------
    app_large_sats_table : TYPE
        DESCRIPTION.

    """
    app_sat_dict = dict.fromkeys(sat_dict.keys())
    for sat, sat_table in sat_dict.items():
        sat_table_columns = sat_table.columns
        num_columns = len(sat_table_columns)
        app_table_data = np.empty((len(sat_table), num_columns))
        app_sat_table = Table(names=sat_table_columns, data=app_table_data)
        app_sat_table['Time (JD)'] = sat_table['Time (JD)']
        for unique_filter in unique_filters:
            instr_filter = unique_filter.lower()
            try:
                app_sat_table[f'{unique_filter}_sigma'] =\
                    sat_table[f'{unique_filter}_sigma']
            except KeyError:
                pass
            colour_index, ci = get_colour_index_lower(instr_filter)
            CI = ci.upper()
            instr_mag = sat_table[unique_filter]
            airmass = sat_auxiliary_table['Airmass']
            c_prime_fci = calculate_c_prime(
                gb_final_transforms, instr_filter, airmass)
            try:
                positive_instr_mag = sat_table[CI[0]]
                negative_instr_mag = sat_table[CI[1]]
            except KeyError:
                # table_ci = CI.replace('V', 'G')
                if 'v' in ci:
                    table_ci = ci.replace('v', 'g')
                else:
                    table_ci = ci
                if 'b' in ci:
                    table_ci = table_ci.replace('b', 'u')
                positive_instr_mag = sat_table[table_ci[0]]
                negative_instr_mag = sat_table[table_ci[1]]
            lower_z_f = calculate_lower_z_f(
                gb_final_transforms, c_prime_fci, instr_filter, airmass)
            app_mag_list = instr_mag + c_prime_fci * \
                (positive_instr_mag - negative_instr_mag) + lower_z_f
            app_sat_table[unique_filter] = app_mag_list
        app_sat_dict[sat] = app_sat_table
    return app_sat_dict


def copy_and_rename(directory,
                    file_suffix=[".fits", ".fit", ".fts"],
                    time_key='DATE-OBS',
                    filter_key='FILTER',
                    temp_dir='tmp',
                    debugging=False):
    """
    Copy and rename all files in a directory to a new location.

    Parameters
    ----------
    directory : string
        Location of the files to be copied and modified.
    file_suffix : string, optional
        Considers all files that end with this suffix. The default is ".fits".
    time_key : string, optional
        Key in the FITS header that contains the time of the observation.
        The default is 'DATE-OBS'.
    filter_key : string, optional
        Key in the FITS header that contains the filter used for the
        observation. The default is 'FILTER'.
    temp_dir : string, optional
        Location to copy the files to. The default is 'tmp'.
    debugging : bool, optional
        Keyword specifying if the code is being run in a debugging mode.
        If True, it removes temp_dir if it exists. If 
        False, it tries to make temp_dir and uses the current one
        if it exists. The default is False.

    Returns
    -------
    filecount : int
        Number of files that were modified.
    filenames : string list
        List of all of the modified files sorted alphabetically.

    """
    if not debugging:
        try:
            os.mkdir(temp_dir)
        except FileExistsError as e:
            print(e)
    else:
        if os.path.exists(temp_dir):
            rmtree(temp_dir)
        os.mkdir(temp_dir)

    filecount = 0
    for dirpth, _, files in os.walk(directory):
        for file in files:
            if file.endswith(any(file_suffix)):
                image = fits.open(os.path.join(dirpth, file))
                hdr = image[0].header
                image.close()
                # with fits.open(os.path.join(dirpth, file)) as image:
                #     hdr = image[0].header
                t = Time(hdr[time_key], format='fits', scale='utc')
                try:
                    filter_name = hdr[filter_key]
                except KeyError:
                    filter_name = 'C'
                t_datetime = t.to_datetime()
                new_filename = f'{t_datetime.strftime("%Y%m%d%H%M%S")}{filter_name}.fits'
                copy2(os.path.join(dirpth, file), f'{temp_dir}/{new_filename}')
                filecount += 1
    filenames = sorted(os.listdir(temp_dir))
    return filecount, filenames


def remove_temp_dir(temp_dir='tmp'):
    """
    Remove the temp directory.

    Parameters
    ----------
    temp_dir : string, optional
        Directory to remove. The default is 'tmp'.

    Returns
    -------
    None.

    """
    rmtree(temp_dir)


def TRM_sat_detection(filepath,
                      ecct_cut=0.5,
                      sigma_clip=2.5,
                      edge_protect=10,
                      SNRLimit=0,
                      min_obj_pixels=5,
                      pix_frac=0,
                      moffat_avg=0,
                      gauss_avg=0,
                      star_count=0,
                      mstar_count=0,
                      count=0):
    def BackgroundIteration(image, tolerance):
        # old_mean = 1e9
        old_rms = 1e9

        new_mean = 2e9
        new_rms = 2e9

        while abs(new_rms - old_rms) > (tolerance * old_rms):
            # old_mean = float(new_mean)
            old_rms = float(new_rms)
            # image = myclip(image, (old_mean - 2 * old_rms),
            # (old_mean + 2 * old_rms))

            if (np.size(image) == 0):
                new_mean = 0
                new_rms = 2e9
                break

            new_mean = np.mean(image)
            new_rms = np.std(image)
            # retval = [new_mean, new_rms]
            return new_mean, new_rms

    def myclip(x1, lo, hi):
        vector = np.vectorize(np.float)
        x = vector(x1)

        float(hi)
        float(lo)
        # print(x)
        # print(hi)
        # print(lo)

        y = (x * np.any(x <= hi)) + ((hi) * np.any(x > hi))
        y = (y * np.any(y > lo)) + ((lo) * np.any(y <= lo))
        return y

    def PointSourceFluxExtraction(mask_x, mask_y, flux_image):

        num_elem_x = mask_x.size
        # num_elem_y = mask_y.size
        sum1 = 0
        pix_flux = np.zeros((num_elem_x))
        for i in range(num_elem_x):
            x_pix = mask_x[i]
            y_pix = mask_y[i]

            sum1 = sum1 + flux_image[x_pix, y_pix]
            pix_flux[i] = flux_image[x_pix, y_pix]

        object_flux = sum1
        max_pixel_flux = max(pix_flux)
        return object_flux, max_pixel_flux

    def MomentCalculation(xmask, ymask, xc, yc, p, q):
        num_pix = xmask.size
        mom = sum((xmask - xc) ** p * (ymask - yc) ** q) / num_pix
        moment = mom
        return moment

    def EccentricityCalculation(m11, m02, m20):
        eccent = np.sqrt((m20 - m02) ** 2 + (4 * m11 ** 2)) / (m20 + m02)
        return eccent

    def Compact(num_pix, m02, m20):
        compact = (num_pix / (m02 + m20))
        return compact

    def WeightedCentroid(mask_x, mask_y, flux_image):

        num_elem_x = mask_x.size
        num_elem_y = mask_y.size
        x_wt_sum = 0
        y_wt_sum = 0
        flux_sum = 0
        # print("2")
        if num_elem_x != num_elem_y:
            # object_flux = -999
            # print("3")
            return
        else:
            for i in range(num_elem_x):
                x_pix = mask_x[i]
                y_pix = mask_y[i]

                x_wt_sum = x_wt_sum + (x_pix * flux_image[x_pix, y_pix])
                y_wt_sum = y_wt_sum + (y_pix * flux_image[x_pix, y_pix])
                flux_sum = flux_sum + flux_image[x_pix, y_pix]

        x_centroid = x_wt_sum / flux_sum
        y_centroid = y_wt_sum / flux_sum

        x_var_sum = 0
        y_var_sum = 0
        flux_sum = 0
        # print("2")
        for i in range(num_elem_x):
            x_pix = mask_x[i]
            y_pix = mask_y[i]

            x_var_sum = x_var_sum + \
                ((x_pix - x_centroid) ** 2 * flux_image[x_pix, y_pix])
            y_var_sum = y_var_sum + \
                ((y_pix - y_centroid) ** 2 * flux_image[x_pix, y_pix])
            flux_sum = flux_sum + flux_image[x_pix, y_pix]

        x_rms = np.sqrt(x_var_sum / flux_sum)
        y_rms = np.sqrt(y_var_sum / flux_sum)
        return x_centroid, x_rms, y_centroid, y_rms

    # streak1 = r'D:\Transfer to mac\2021-03-10 - Calibrated\Intelsat 10-02 
    # Post Eclipse\LIGHT\B_lim\0066_3x3_-10.00_5.00_B_21-23-04.fits'
    # streak = \
    #'D:\\Breeze-M_R_B_38746U\\CAN_OTT.00018674.BREEZE-M_R_B_#38746U.FIT'
    # streak12 =\
    #  r'D:\Transfer to mac\trm-stars-images\NEOS_SCI_2021099173229frame.fits'
    hdr, fitsdata = read_fits_file(filepath)
    # STARS = open(filepath, "w")
    # imagehdularray = fits.open(filepath)

    streak_array = []
    # sigma_clip = 2.5
    # edge_protect = 10
    # min_obj_pixels = 5
    # SNRLimit = 0
    # pix_frac = 0;
    # moffat_avg = 0;
    # gauss_avg = 0;
    # star_count = 0;
    # mstar_count = 0;
    # count =0

    # date=imagehdularray[0].header['DATE-OBS']
    # exposuretime=imagehdularray[0].header['EXPTIME']
    # imagesizeX=imagehdularray[0].header['NAXIS1']
    # imagesizeY=imagehdularray[0].header['NAXIS2']
    imagesizeX = hdr['NAXIS1']
    imagesizeY = hdr['NAXIS2']
    exposuretime = hdr['EXPTIME']
    # fitsdata =  imagehdularray[0].data
    sigma_clip = SigmaClip(sigma=2.5)
    # bkg = SExtractorBackground(sigma_clip)
    # bkg_value = bkg.calc_background(fitsdata)

    # print(bkg_value)
    # bkg = MeanBackground(sigma_clip)
    # bkg_value = bkg.calc_background(fitsdata)
    # bkg_estimator1 = SExtractorBackground()
    bkg_estimator2 = SExtractorBackground()
    # bkg = Background2D(fitsdata, (2, 2),
    # filter_size=(3,3),sigma_clip=sigma_clip,
    # bkg_estimator=bkg_estimator2) Closest Approximate to Matlab Result
    bkg = Background2D(fitsdata, (50, 50), filter_size=(
        3, 3), sigma_clip=sigma_clip, bkg_estimator=bkg_estimator2)
    bg_rem = fitsdata - bkg.background

    # print(np.mean(bkg.background))

    bg_rem[1:edge_protect, 1:edge_protect] = 0
    bg_rem[imagesizeX - edge_protect:imagesizeX, :] = 0
    bg_rem[:, 1:edge_protect] = 0
    bg_rem[:, imagesizeY - edge_protect:imagesizeY] = 0
    im_mean = np.mean(bg_rem)

    im_rms = np.std(fitsdata)
    im_mean, im_rms = BackgroundIteration(bg_rem, 0.1)
    low_clip = im_mean + 2.5 * im_rms
    # high_clip = 161

    # binary_image = np.zeros((imagesizeX,imagesizeY))

    bg_rem[bg_rem <= low_clip]
    # binary_image = (binary_image * bg_rem[bg_rem<= low_clip]) +
    # (1 * bg_rem[bg_rem> low_clip])

    th, im_th = cv.threshold(bg_rem, low_clip, 1, cv.THRESH_BINARY)
    # print(im_mean)
    connected_image = measure.label(im_th, background=0)
    # plt.subplot(133)
    # plt.imshow(connected_image, cmap='nipy_spectral')
    # plt.axis('off')
    # plt.tight_layout()
    # plt.show()
    # im = cv2.imread(bg_rem)
    # th, im_th = cv2.threshold(im, 128, 255, cv2.THRESH_BINARY)

    # num_labels, labels_im = cv2.connectedComponents(im_th)
    # num_sourcepix = cv2.connectedComponentsWithStats(binary_image,
    # np.array(connected_image), np.array(stats), np.array(centroids),
    # 4, np.int(CV_32S))
    num_sourcepix = np.zeros(shape=(100000, 1))
    [size_x, size_y] = imagesizeX, imagesizeY

    for x in range(0, size_y):
        for y in range(0, size_x):
            pixval = connected_image[x, y]

            if (pixval != 0):
                num_sourcepix[pixval, 0] = num_sourcepix[pixval, 0] + 1

    [valid_sources, temp] = np.nonzero(num_sourcepix > min_obj_pixels)
    num_valid_sources = valid_sources.size
    if num_valid_sources == 0:
        return

    centroid_x = np.zeros((num_valid_sources, 1))
    centroid_y = np.zeros((num_valid_sources, 1))
    rms_x_pos = np.zeros((num_valid_sources, 1))
    rms_y_pos = np.zeros((num_valid_sources, 1))
    m11 = np.zeros((num_valid_sources, 1))
    m02 = np.zeros((num_valid_sources, 1))
    m20 = np.zeros((num_valid_sources, 1))
    ecct = np.zeros((num_valid_sources, 1))
    compact = np.zeros((num_valid_sources, 1))
    obj_flux = np.zeros((num_valid_sources, 1))
    obj_max1 = np.zeros((num_valid_sources, 1))
    length = np.zeros((num_valid_sources, 1))

    for j in range(num_valid_sources):

        vsj = valid_sources[j]
        a = [0, 0]

        [mask_x, mask_y] = np.nonzero(connected_image == vsj)
        obj_flux[j], obj_max1[j] = PointSourceFluxExtraction(
            mask_x, mask_y, bg_rem)

        centroid_x[j] = np.mean(mask_x)
        rms_x_pos[j] = np.std(mask_x)
        centroid_y[j] = np.mean(mask_y)
        rms_y_pos[j] = np.std(mask_y)

        m11[j] = MomentCalculation(
            mask_x, mask_y, centroid_x[j], centroid_y[j], 1, 1)
        m02[j] = MomentCalculation(
            mask_x, mask_y, centroid_x[j], centroid_y[j], 0, 2)
        m20[j] = MomentCalculation(
            mask_x, mask_y, centroid_x[j], centroid_y[j], 2, 0)
        compact[j] = Compact(num_sourcepix[vsj], m02[j], m20[j])
        ecct[j] = EccentricityCalculation(m11[j], m02[j], m20[j])

        x_length = (max(mask_x) - min(mask_x))
        y_length = (max(mask_y) - min(mask_y))
        length[j] = np.sqrt(x_length ** 2 + y_length ** 2)

        Zp = 21
        vmag = Zp - 2.5 * np.log10(obj_flux[j] / exposuretime)

        if obj_max1[j] < 60000:  # %fit unsaturated stars only
            if (centroid_x[j] > 10) and (centroid_x[j] < (imagesizeY - 10)) \
                and (centroid_y[j] > 10) and (
                    centroid_y[j] < (imagesizeX - 10)):
                # %Find middle pixel value

                [cen_x, rms_x, cen_y, rms_y] = WeightedCentroid(
                    mask_x, mask_y, 0 * bg_rem + 1)

                if (centroid_x[j] > 10) and\
                    (centroid_x[j] < (imagesizeX - 10)) and\
                        (centroid_y[j] > 10) and\
                        (centroid_y[j] < (imagesizeY - 10)):
                    # mid_pix_val = bg_rem(round(cen_x),round(cen_y))
                    cenx = int(centroid_y[j])
                    ceny = int(centroid_x[j])
                    mid_pix_valPP = bg_rem[ceny, cenx]

                    if vmag < 13:
                        # Fit a moffat profile
                        # holds radial distance from centroid
                        r = np.zeros(len(mask_x))
                        S = np.zeros(len(mask_x))  # holds intensity
                        np.delete(S, -1)
                        for q in range(0, len(mask_x)):
                            r[q] = np.sqrt(
                                (mask_x[q] + 0.5 - (ceny + 1)) ** 2 +
                                (mask_y[q] + 0.5 - (cenx + 1)) ** 2)
                            S[q] = bg_rem[mask_x[q], mask_y[q]]

                        C_index = np.argmin(r)
                        r[C_index] = 0  # %centroid radial value
                        C = S[C_index]
                        # %a holds [alpha Beta] moffat parameters
                        # %Fix a(2) Beta parameter to 1.5
                        # a = [0,0]
                        # print(C)

                        def fun(a): return sum(
                            (S - (C / ((1 + (r ** 2) / (a[0] ** 2)) ** 1.5)))
                            ** 2)
                        aguess = 1
                        a = scipy.optimize.fmin(func=fun, x0=aguess, disp=0)
                        # print(a)

                        # %b holds [alpha Beta] moffat parameters

                        def fung(b): return sum(
                            (S - (C * np.exp(-(r ** 2) / (2 * (b ** 2))))) **
                            2)
                        bguess = 2
                        b = scipy.optimize.fmin(func=fung, x0=bguess, disp=0)
                        # print(b)
                        # %Optional plot the fits:

                        # plt.scatter(r,S);
                        # E = lambda a,r: (C/((1+(r**2)/(a[0]^2))**1.5))
                        # F = lambda b,r:(C*np.exp(-(r**2)/(2*(b**2))))
                        # plot=plt(E,[0,max(r)])

                        # h = plt.gca().get_children()

                        # plot.set(h(1),'color','red')

                        # plot= plt(F,[0,max(r)])
                        # plt.axis([0,max(r),0,60000])

                        # h = plt.gca().get_children()
                        # plot.set(h(1),'color','green')
                        # Output results

                    else:
                        a = [0, 0]
                        b = 0

                    pix_frac = pix_frac + mid_pix_valPP / obj_flux[j]

                    if vmag < 13 and a[0] < 4:
                        # mstar_count = mstar_count +1;
                        # print(a[0])
                        count = count + 1
                        moffat_avg = moffat_avg + a[0]
                        gauss_avg = gauss_avg + b

    # [compact_mean, compact_rms] = BackgroundIteration(compact,0.1)
    [ecct_mean, ecct_rms] = BackgroundIteration(ecct, 0.1)
    # compact_cut = compact_mean  + 1 * compact_rms
    # ecct_cut = 0.5

    stars = np.nonzero(ecct < ecct_cut)
    streaks = np.nonzero(ecct > ecct_cut)
    stars = np.delete(stars, 1, 0)
    streaks = np.delete(streaks, 1, 0)
    sda = valid_sources[stars]
    if len(sda) == 0 or count == 0:
        return
    num_pix_in_stars = num_sourcepix[sda]
    [mean_starpix, rms_starpix] = BackgroundIteration(num_pix_in_stars, 0.1)

    sat_x = centroid_y[stars].flatten()
    sat_y = centroid_x[stars].flatten()
    # sat_array = np.empty((len(stars[0]), 2))
    # for sat_index in range(len(stars[0])):
    #     sat_array[sat_index][0] = float(sat_x[0][sat_index])
    #     sat_array[sat_index][1] = float(sat_y[0][sat_index])

    pix_cutoff = mean_starpix + 10 * rms_starpix

    num_stars = stars.size

    stellar_flux_SNR = np.zeros((num_valid_sources, 1))

    xmin = edge_protect
    xmax = imagesizeX - edge_protect
    ymin = edge_protect
    ymax = imagesizeY - edge_protect
    streaksize = streaks.size

    for k in range(streaksize):

        real_star_num = streaks[0, k]
        vsj = valid_sources[real_star_num]
        [mask_x, mask_y] = np.nonzero(connected_image == vsj)

        [cen_x, rms_x, cen_y, rms_y] = WeightedCentroid(mask_x, mask_y, bg_rem)

        temp_SNR = obj_max1[real_star_num] / im_rms
        stellar_flux_SNR[k] = temp_SNR
        # print(temp_SNR)
        if temp_SNR > SNRLimit:
            if ((cen_x > xmin) & (cen_x < xmax) & (cen_y > ymin) &
                    (cen_y < ymax)):
                stellar_flux_SNR[k] = temp_SNR

                if streak_array == []:
                    streak_arrayelement = [cen_x, rms_x, cen_y, rms_y,
                                           obj_flux[real_star_num],
                                           stellar_flux_SNR[k],
                                           exposuretime]
                    streak_array.append(streak_arrayelement)
                    # flux=float(obj_flux[real_star_num,0])
                    # streak_line='{:.4f} {:.4f} 10 10 100 {:5.0f} 0 0.00'.format(float(cen_y), float(cen_x),  flux)

                    # STARS.write(streak_line+"\n")
                    # print(Streaks_Detected,
                    #[num2str(cen_x) ','
                    # num2str(rms_x) ','
                    # num2str(cen_y) ','
                    # num2str(rms_y) ','
                    # num2str(obj_max1(1,rsn)) 
                    # ',' num2str(temp_SNR) 
                    # ',' fpath1(i).name '\r\n'])
                else:
                    new_element = [cen_x,
                                   rms_x,
                                   cen_y,
                                   rms_y,
                                   obj_flux[real_star_num],
                                   stellar_flux_SNR[k],
                                   exposuretime]
                    # flux=float(obj_flux[real_star_num,0])
                    # streak_line='{:.4f} {:.4f} 10 10 100 {:5.0f} 0 0.00'.format(float(cen_y), float(cen_x),  flux)
                    # STARS.write(streak_line+"\n")
                    streak_array.append(new_element)

    # avg_pix_frac = pix_frac/star_count
    moffat_avg = moffat_avg / count
    gauss_avg = gauss_avg / count
    FWHM = float(2 * gauss_avg * 0.7664)

    # STARS.close()
    return sat_x, sat_y, bkg.background, FWHM


def set_sat_positions(imgdata,
                      filecount,
                      set_sat_positions_bool,
                      max_distance_from_sat=25,
                      norm=LogNorm(),
                      cmap_set='Set1'):
    """
    Initialize the names and locations of the satellites to create a light
    curve for.

    Parameters
    ----------
    imgdata : numpy.ndarray
        Data from the fits file.
    filecount : float
        Number of files that will be used to create the light curve.
    set_sat_positions_bool : bool
        Decides whether or not to initialize the satellite positions.
    max_distance_from_sat : int, optional
        Maximimum number of pixels that a source can be away from the defined
        sat position to be considered the sat. 
        The default is 25.
    norm : TYPE, optional
        DESCRIPTION. The default is LogNorm(). #TODO
    cmap_set : string, optional
        CMAP set to use for plotting the satellite positions. The default is
        'Set1'.

    Returns
    -------
    TYPE
        DESCRIPTION.
        TODO

    """

    def mbox(title, text, style):
        return ctypes.windll.user32.MessageBoxW(0, text, title, style)

    def set_sat_position(event, x, y, flags, params):
        global sat_locs
        if event == cv.EVENT_LBUTTONDOWN:
            sat_locs.append([x, y])

    def return_entry(event=None):
        """Get and print the content of the entry."""
        # global entry
        global content
        content = entry.get()
        root.destroy()

    def onclick(event, sat_locs):
        # global num_sat_event
        sat_locs.append([event.xdata, event.ydata])

    # global set_sat_positions_bool
    while set_sat_positions_bool:
        # global sat_locs
        sat_locs = []
        # global num_sat_event
        # num_sat_event = 0
        # return satloc
        # mbox('Information',
        #       'Please select the positions of the satellites on the 
        # following image. Press any key when finished.',
        #       0)
        # cv.namedWindow('TestImage')
        # cv.setMouseCallback('TestImage', set_sat_position)
        # logdata = cv.normalize(imgdata, None, alpha=0, beta=5,
        # norm_type=cv.NORM_MINMAX, dtype=cv.CV_32F)
        # cv.imshow('TestImage', logdata)
        # cv.waitKey(0)
        # cv.destroyAllWindows()
        try:
            fig = Figure()
            ax = fig.add_subplot()
            root = tk.Tk()
            ax.imshow(imgdata, cmap='gray', norm=norm, interpolation='nearest')
            canvas = FigureCanvasTkAgg(fig, master=root)
            canvas.draw()
            toolbar = NavigationToolbar2Tk(canvas, root)
            toolbar.update()
            canvas.get_tk_widget().pack(side=tk.LEFT, fill=tk.BOTH, expand=1)
            canvas.mpl_connect('button_press_event',
                               lambda event: onclick(event, sat_locs))
            root.update()
            root.mainloop()
        except ValueError:
            fig = Figure()
            ax = fig.add_subplot()
            root = tk.Tk()
            ax.imshow(abs(imgdata), cmap='gray', norm=LogNorm(
                vmin=1), interpolation='nearest')
            canvas = FigureCanvasTkAgg(fig, master=root)
            canvas.draw()
            toolbar = NavigationToolbar2Tk(canvas, root)
            toolbar.update()
            canvas.get_tk_widget().pack(side=tk.LEFT, fill=tk.BOTH, expand=1)
            canvas.mpl_connect('button_press_event',
                               lambda event: onclick(event, sat_locs))
            root.update()
            root.mainloop()
        sat_locs = np.array(sat_locs)
        print(sat_locs)
        num_sats = len(sat_locs)
        num_nans = np.zeros(num_sats, dtype=int)
        names = np.empty(num_sats + 2, dtype=object)
        names[0] = 'Time (JD)'
        names[1] = 'Filter'
        date_col = np.empty((filecount, 1))
        date_col.fill(np.nan)
        filter_col = np.empty((filecount, 1), dtype=object)
        data = np.empty((filecount, num_sats))
        data.fill(np.nan)
        auxiliary_data = np.empty((filecount, 3))
        auxiliary_data.fill(np.nan)

        for i, name in enumerate(names[2:]):
            try:
                fig = Figure()
                ax = fig.add_subplot()
                ax.imshow(imgdata, cmap='gray', norm=norm,
                          interpolation='nearest')
                sat_aperture = RectangularAperture(sat_locs[i],
                                                   w=max_distance_from_sat * 2,
                                                   h=max_distance_from_sat * 2)
                sat_aperture.plot(axes=ax, color='r', lw=1.5, alpha=0.5)
                root = tk.Tk()
                root.title("Set Satellite Position")
                img_frame = tk.Frame(root)
                img_frame.pack(side=tk.LEFT, fill=tk.BOTH, expand=1)
                input_frame = tk.Frame(root)
                input_frame.pack(side=tk.RIGHT)
                label = tk.Label(input_frame, text='Enter Satellite')
                label.pack()
                entry = tk.Entry(input_frame)
                entry.bind("<Return>", return_entry)
                entry.pack(padx=5)
                button = tk.Button(input_frame, text="OK",
                                   command=return_entry)
                button.pack()
                canvas = FigureCanvasTkAgg(fig, master=img_frame)
                canvas.draw()
                toolbar = NavigationToolbar2Tk(canvas, img_frame)
                toolbar.update()
                canvas.get_tk_widget().pack(side=tk.LEFT,
                                            fill=tk.BOTH,
                                            expand=1)
                root.update()
                root.focus_force()
                entry.focus_set()
                root.mainloop()
            except ValueError:
                fig = Figure()
                ax = fig.add_subplot()
                ax.imshow(abs(imgdata), cmap='gray', norm=LogNorm(
                    vmin=1), interpolation='nearest')
                sat_aperture =\
                    RectangularAperture(sat_locs[i],
                                        w=max_distance_from_sat * 2,
                                        h=max_distance_from_sat * 2)
                sat_aperture.plot(axes=ax, color='r', lw=1.5, alpha=0.5)
                root = tk.Tk()
                root.title("Set Satellite Position")
                img_frame = tk.Frame(root)
                img_frame.pack(side=tk.LEFT, fill=tk.BOTH, expand=1)
                input_frame = tk.Frame(root)
                input_frame.pack(side=tk.RIGHT)
                label = tk.Label(input_frame, text='Enter Satellite')
                label.pack()
                entry = tk.Entry(input_frame)
                entry.bind("<Return>", return_entry)
                entry.pack(padx=5)
                button = tk.Button(input_frame, text="OK",
                                   command=return_entry)
                button.pack()
                canvas = FigureCanvasTkAgg(fig, master=img_frame)
                canvas.draw()
                toolbar = NavigationToolbar2Tk(canvas, img_frame)
                toolbar.update()
                canvas.get_tk_widget().pack(side=tk.LEFT,
                                            fill=tk.BOTH,
                                            expand=1)
                root.update()
                root.focus_force()
                entry.focus_set()
                root.mainloop()
            names[i + 2] = content
            print(
                f"Satellite {names[i + 2]} at location ({sat_locs[i, 0]}, {sat_locs[i, 1]})")
        print(names)

        cmap = plt.get_cmap(cmap_set)
        colours = [cmap(i) for i in range(0, num_sats)]
        legend_elements = []
        window = tk.Tk()
        window.title('Plotting in Tkinter Test')
        img_frame = tk.Frame(window)
        img_frame.pack(side=tk.LEFT, fill=tk.BOTH, expand=1)
        input_frame = tk.Frame(window)
        input_frame.pack(side=tk.RIGHT)
        label = tk.Label(
            input_frame, text='Are the satellite positions correct?')
        label.pack()
        yes_no = tk.IntVar()
        yes_btn = tk.Radiobutton(
            input_frame, text='Yes', variable=yes_no, value=1)
        yes_btn.pack(anchor=tk.W, padx=5)
        no_btn = tk.Radiobutton(input_frame, text='No',
                                variable=yes_no, value=2)
        no_btn.pack(anchor=tk.W, padx=5)
        closebutton = tk.Button(input_frame, text='OK', command=window.destroy)
        closebutton.pack()
        try:
            fig = Figure()
            ax = fig.add_subplot()
            ax.imshow(imgdata, cmap='gray', norm=LogNorm(),
                      interpolation='nearest')
            for i in range(0, num_sats):
                sat_aperture = RectangularAperture(sat_locs[i],
                                                   w=max_distance_from_sat * 2,
                                                   h=max_distance_from_sat * 2)
                sat_aperture.plot(axes=ax, color=colours[i], lw=1.5, alpha=0.5)
                legend_elements.append(Line2D([0],
                                              [0],
                                              color='w',
                                              marker='s',
                                              markerfacecolor=colours[i],
                                              markersize=7,
                                              label=names[i + 2]))
            fig.legend(handles=legend_elements, framealpha=1)
            canvas = FigureCanvasTkAgg(fig, master=img_frame)
            canvas.draw()
            toolbar = NavigationToolbar2Tk(canvas, img_frame)
            toolbar.update()
            canvas.get_tk_widget().pack(side=tk.TOP, fill=tk.BOTH, expand=1)
            window.mainloop()
        except ValueError:
            fig = Figure()
            ax = fig.add_subplot()
            ax.imshow(abs(imgdata), cmap='gray', norm=LogNorm(
                vmin=1), interpolation='nearest')
            for i in range(0, num_sats):
                sat_aperture = RectangularAperture(sat_locs[i],
                                                   w=max_distance_from_sat * 2,
                                                   h=max_distance_from_sat * 2)
                sat_aperture.plot(axes=ax, color=colours[i], lw=1.5, alpha=0.5)
                legend_elements.append(Line2D([0],
                                              [0],
                                              color='w',
                                              marker='s',
                                              markerfacecolor=colours[i],
                                              markersize=7,
                                              label=names[i + 2]))
            fig.legend(handles=legend_elements, framealpha=1)
            canvas = FigureCanvasTkAgg(fig, master=img_frame)
            canvas.draw()
            toolbar = NavigationToolbar2Tk(canvas, img_frame)
            toolbar.update()
            canvas.get_tk_widget().pack(side=tk.TOP, fill=tk.BOTH, expand=1)
            window.mainloop()
        # Have a way for the user to confirm the satellite locations.
        # If it is wrong, then decide whether to change
        # set_sat_positions to True/False or change_sat_positions
        if yes_no.get() == 1:
            set_sat_positions_bool = False
        else:
            continue
        # elif yes_no.get() == 2:
        #     sat_locs = []
        #     names = []
        # print(names[0])
        # print(date_col)
        sat_names = names[2:]
        date_table = Table(names=[names[0]], data=date_col)
        filter_table = Table(names=[names[1]], data=filter_col)
        data_table = Table(names=names[2:], data=data)
        auxiliary_column_names = ["FWHM", "Airmass", "BSB"]
        ausiliary_columns = Table(
            names=auxiliary_column_names, data=auxiliary_data)
        sats_table = hstack(
            [date_table, filter_table, data_table], join_type='exact')
        uncertainty_table = hstack(
            [date_table, filter_table, data_table], join_type='exact')
        sat_auxiliary_table = hstack(
            [date_table, filter_table, ausiliary_columns], join_type='exact')
        sats_table.pprint_all()
    sat_information = namedtuple('sat_information',
                                 ['sats_table',
                                  'uncertainty_table',
                                  'sat_auxiliary_table',
                                  'sat_locs',
                                  'num_sats',
                                  'num_nans',
                                  'sat_names'])
    return set_sat_positions_bool, sat_information(sats_table,
                                                   uncertainty_table,
                                                   sat_auxiliary_table,
                                                   sat_locs,
                                                   num_sats,
                                                   num_nans,
                                                   sat_names)
    # return sats_table, uncertainty_table, sat_fwhm_table, sat_locs, 
    # num_sats, num_nans, sat_names


def plot_detected_sats(filename,
                       plot_results,
                       imgdata,
                       irafsources,
                       sat_information,
                       max_distance_from_sat=20,
                       norm=LogNorm()):
    """
    TODO.

    Parameters
    ----------
    filename : TYPE
        DESCRIPTION.
    plot_results : TYPE
        DESCRIPTION.
    imgdata : TYPE
        DESCRIPTION.
    irafsources : TYPE
        DESCRIPTION.
    sat_information : TYPE
        DESCRIPTION.
    max_distance_from_sat : TYPE, optional
        DESCRIPTION. The default is 20.
    norm : TYPE, optional
        DESCRIPTION. The default is LogNorm().

    Returns
    -------
    None.

    """
    if plot_results != 0:
        fig, ax = plt.subplots()
        ax.imshow(imgdata, cmap='gray', norm=norm, interpolation='nearest')
        ax.scatter(irafsources['xcentroid'], irafsources['ycentroid'],
                   s=100, edgecolor='red', facecolor='none')
        for i in range(0, sat_information.num_sats):
            rect = patches.Rectangle((sat_information.sat_locs[i, 0] -
                                      max_distance_from_sat,
                                      sat_information.sat_locs[i, 1] -
                                      max_distance_from_sat),
                                     width=max_distance_from_sat * 2,
                                     height=max_distance_from_sat * 2,
                                     edgecolor='green', facecolor='none')
            ax.add_patch(rect)
        plt.title(filename)
        if plot_results == 1:
            plt.show(block=False)
            plt.pause(2)
        elif plot_results == 2:
            plt.show()
        plt.close()


def get_image_airmass(hdr,
                      airmass_key='AIRMASS',
                      az_key='CENAZ',
                      alt_key='CENALT',
                      ra_key='RA',
                      dec_key='DEC',
                      unit=(u.deg, u.deg),
                      lat_key='SITELAT',
                      lon_key='SITELONG',
                      elev_key='SITEELEV',
                      time_key='DATE-OBS'):
    if airmass_key in hdr.keys():
        airmass = hdr[airmass_key]
    elif az_key and alt_key in hdr.keys():
        altaz = AltAz(az=hdr[az_key], alt=hdr[alt_key])
        airmass = altaz.secz
    elif ra_key and dec_key in hdr.keys():
        skypositions = SkyCoord(ra=hdr[ra_key], dec=hdr[dec_key], unit=unit)
        altaz = convert_ra_dec_to_alt_az(
            skypositions,
            hdr,
            lat_key=lat_key,
            lon_key=lon_key,
            elev_key=elev_key)
        airmass = altaz.secz
    else:
        return
    return airmass


def check_if_sat(sat_information,
                 index,
                 sat_x_array,
                 sat_y_array,
                 instr_mags,
                 instr_mags_sigma,
                 fwhm_arcsec,
                 airmass,
                 bsb,
                 max_distance_from_sat=20):
    for obj_index in range(len(sat_x_array)):
        obj_x = sat_x_array[obj_index]
        obj_y = sat_y_array[obj_index]
        for sat_num, sat in enumerate(sat_information.sat_locs, start=2):
            sat_x = sat[0]
            sat_y = sat[1]
            if abs(sat_x - obj_x) < max_distance_from_sat and\
                    abs(sat_y - obj_y) < max_distance_from_sat:
                sat_information.sats_table[index][sat_num] =\
                    instr_mags[obj_index]
                sat_information.uncertainty_table[index][sat_num] =\
                    instr_mags_sigma[obj_index]
                sat[0] = obj_x
                sat[1] = obj_y
    sat_information.sat_auxiliary_table[index][2] = fwhm_arcsec
    sat_information.sat_auxiliary_table[index][3] = airmass
    sat_information.sat_auxiliary_table[index][4] = bsb
    print(sat_information.sats_table[index])
    return sat_information


def determine_if_change_sat_positions(sat_information,
                                      filenum,
                                      change_sat_positions_bool,
                                      max_num_nan=5):
    sat_mags = np.array(list(sat_information.sats_table[filenum]))
    mask = np.isnan(sat_mags[2:].astype(float))
    sat_information.num_nans[mask] += 1
    sat_information.num_nans[~mask] = 0
    print(sat_information.num_nans)
    num_nan = max(sat_information.num_nans)
    # print(num_nan)
    if num_nan != 0 and (num_nan % max_num_nan) == 0:
        change_sat_positions_bool = True
    return change_sat_positions_bool, num_nan


def change_sat_positions(filenames,
                         filenum,
                         num_nan,
                         sat_information,
                         change_sat_positions_bool,
                         gb_final_transforms=None,
                         max_distance_from_sat=20,
                         size=25,
                         temp_dir='tmp',
                         cmap_set='Set1',
                         plot_results=0):
    # Change the position
    # Display filenames[filenum - num_nan]
    def mbox(title, text, style):
        return ctypes.windll.user32.MessageBoxW(0, text, title, style)

    def onclick(event, sat_locs, index):
        # global num_sat_event
        sat_locs[index] = [event.xdata, event.ydata]

    def change_sat_position(event, x, y, flags, params):
        global sat_locs
        if event == cv.EVENT_LBUTTONDOWN:
            sat_locs[params[0]] = [x, y]
            cv.destroyAllWindows()

    print(filenames[filenum - num_nan])
    # sat_checked = np.zeros(num_sats, dtype=IntVar())
    with fits.open(f"{temp_dir}/{filenames[filenum - num_nan]}",
                   memmap=False) as image:
        hdr = image[0].header
        imgdata = image[0].data
    # image = fits.open(f"{temp_dir}/{filenames[filenum - num_nan]}")
    # hdr = image[0].header
    # imgdata = image[0].data
    # image.close()
    root = tk.Tk()
    root.title("Current satellite positions")
    input_frame = tk.Frame(root)
    input_frame.pack(side=tk.RIGHT)
    img_frame = tk.Frame(root)
    img_frame.pack(side=tk.LEFT, fill=tk.BOTH, expand=1)
    label = tk.Label(
        input_frame,
        text='Select the satellite(s) whose position you would like to change.')
    label.grid(row=0)
    sat_checked = []
    for sat_num, sat in enumerate(sat_information.sat_names):
        sat_checked.append(tk.IntVar())
        checkbutton = tk.Checkbutton(
            input_frame, text=sat, variable=sat_checked[sat_num])
        checkbutton.grid(row=sat_num + 1, sticky=tk.W, padx=5)
    none_select = tk.IntVar()
    checkbutton = tk.Checkbutton(
        input_frame, text="None", variable=none_select)
    checkbutton.grid(row=sat_information.num_sats + 2, sticky=tk.W, padx=5)
    closebutton = tk.Button(input_frame, text='OK', command=root.destroy)
    closebutton.grid(row=sat_information.num_sats + 3)
    try:
        legend_elements = []
        fig = Figure()
        ax = fig.add_subplot()
        ax.imshow(imgdata, cmap='gray', norm=LogNorm(
            vmin=1), interpolation='nearest')
        # TODO: move this into a separate function?
        cmap = plt.get_cmap(cmap_set)
        colours = [cmap(i) for i in range(0, sat_information.num_sats)]
        for i in range(0, sat_information.num_sats):
            sat_aperture = RectangularAperture(sat_information.sat_locs[i],
                                               w=max_distance_from_sat * 2,
                                               h=max_distance_from_sat * 2)
            sat_aperture.plot(axes=ax, color=colours[i], lw=1.5, alpha=0.5)
            legend_elements.append(Line2D([0], [0], color='w',
                                          marker='s',
                                          markerfacecolor=colours[i],
                                          markersize=7,
                                          label=sat_information.sat_names[i]))
        fig.legend(handles=legend_elements, framealpha=1)
        canvas = FigureCanvasTkAgg(fig, master=img_frame)
        canvas.draw()
        toolbar = NavigationToolbar2Tk(canvas, img_frame)
        toolbar.update()
        canvas.get_tk_widget().pack(side=tk.LEFT, fill=tk.BOTH, expand=1)
        root.mainloop()
    except ValueError:
        legend_elements = []
        fig = Figure()
        ax = fig.add_subplot()
        ax.imshow(abs(imgdata), cmap='gray', norm=LogNorm(
            vmin=1), interpolation='nearest')
        # TODO: move this into a separate function?
        cmap = plt.get_cmap(cmap_set)
        colours = [cmap(i) for i in range(0, sat_information.num_sats)]
        for i in range(0, sat_information.num_sats):
            sat_aperture = RectangularAperture(sat_information.sat_locs[i],
                                               w=max_distance_from_sat * 2,
                                               h=max_distance_from_sat * 2)
            sat_aperture.plot(axes=ax, color=colours[i], lw=1.5, alpha=0.5)
            legend_elements.append(Line2D([0], [0], color='w', marker='s',
                                          markerfacecolor=colours[i],
                                          markersize=7,
                                          label=sat_information.sat_names[i]))
        fig.legend(handles=legend_elements, framealpha=1)
        canvas = FigureCanvasTkAgg(fig, master=img_frame)
        canvas.draw()
        toolbar = NavigationToolbar2Tk(canvas, img_frame)
        toolbar.update()
        canvas.get_tk_widget().pack(side=tk.LEFT, fill=tk.BOTH, expand=1)
        root.mainloop()
    if none_select.get() == 1:
        none_sats = True
    elif none_select.get() == 0:
        none_sats = False
    if not none_sats:
        sat_checked_int = np.empty(len(sat_checked), dtype=int)
        for sat_num, sat in enumerate(sat_checked):
            sat_checked_int[sat_num] = sat.get()
        sat_checked_mask = sat_checked_int == 1
        for sat in sat_information.sat_names[sat_checked_mask]:
            print(sat)
            index = np.where(sat_information.sat_names == sat)
            try:
                fig = Figure()
                ax = fig.add_subplot()
                root = tk.Tk()
                ax.imshow(imgdata, cmap='gray', norm=LogNorm(),
                          interpolation='nearest')
                canvas = FigureCanvasTkAgg(fig, master=root)
                canvas.draw()
                toolbar = NavigationToolbar2Tk(canvas, root)
                toolbar.update()
                canvas.get_tk_widget().pack(side=tk.LEFT, fill=tk.BOTH,
                                            expand=1)
                canvas.mpl_connect('button_press_event', lambda event: onclick(
                    event, sat_information.sat_locs, index))
                root.update()
                # root.focus_force()
                root.mainloop()
            except ValueError:
                fig = Figure()
                ax = fig.add_subplot()
                root = tk.Tk()
                ax.imshow(abs(imgdata), cmap='gray', norm=LogNorm(
                    vmin=1), interpolation='nearest')
                canvas = FigureCanvasTkAgg(fig, master=root)
                canvas.draw()
                toolbar = NavigationToolbar2Tk(canvas, root)
                toolbar.update()
                canvas.get_tk_widget().pack(side=tk.LEFT,
                                            fill=tk.BOTH,
                                            expand=1)
                canvas.mpl_connect('button_press_event', lambda event: onclick(
                    event, sat_information.sat_locs, index))
                root.update()
                # root.focus_force()
                root.mainloop()
            # mbox('Information',
            #       f'Please select the new position of {sat} on the following image.',
            #       0)
            # cv.namedWindow('TestImage')
            # cv.setMouseCallback('TestImage', change_sat_position, index)
            # logdata = cv.normalize(imgdata, None, alpha=0, beta=10, norm_type=cv.NORM_MINMAX, dtype=cv.CV_32F)
            # cv.imshow('TestImage', logdata)
            # cv.waitKey(0)
        print(sat_information.sat_locs)
        # If some selection is none
        # none_sats = True
        for reversing_index in range(1, num_nan + 1):
            filepath = f"{temp_dir}/{filenames[filenum - reversing_index]}"
            hdr, imgdata = read_fits_file(filepath)
            print(filenames[filenum - reversing_index])
            filename = filenames[filenum - reversing_index]
            exptime = hdr['EXPTIME'] * u.s
            try:
                sat_x, sat_y, bkg_trm, fwhm = TRM_sat_detection(filepath)
            except TypeError:
                print("No satellites detected.")
                continue
            bkg = np.median(bkg_trm)
            bsb = calculate_background_sky_brightness(
                bkg, hdr, exptime, gb_final_transforms)
            fwhm_arcsec = convert_fwhm_to_arcsec_trm(hdr, fwhm)
            airmass = get_image_airmass(hdr)
            photometry_result = perform_photometry_sat(
                sat_x, sat_y, fwhm, imgdata, bkg_trm)
            instr_mags = calculate_magnitudes(photometry_result, exptime)
            instr_mags_sigma = calculate_magnitudes_sigma(
                photometry_result, exptime)
            sat_information = check_if_sat(sat_information,
                                           filenum - reversing_index,
                                           sat_x,
                                           sat_y,
                                           instr_mags,
                                           instr_mags_sigma,
                                           fwhm_arcsec,
                                           airmass,
                                           bsb,
                                           max_distance_from_sat=max_distance_from_sat)
        sat_information.num_nans[sat_checked_mask] = 0
    change_sat_positions_bool = False
    return change_sat_positions_bool, sat_information


def add_new_time_and_filter(hdr, sat_information, filenum):
    t = Time(hdr['DATE-OBS'], format='fits', scale='utc')
    sat_information.sats_table['Time (JD)'][filenum] = t.jd
    try:
        sat_information.sats_table['Filter'][filenum] = hdr['FILTER'][0]
    except KeyError:
        sat_information.sats_table['Filter'][filenum] = 'C'
    sat_information.uncertainty_table['Time (JD)'][filenum] = t.jd
    try:
        sat_information.uncertainty_table['Filter'][filenum] = hdr['FILTER'][0]
    except KeyError:
        sat_information.uncertainty_table['Filter'][filenum] = 'C'
    sat_information.sat_auxiliary_table['Time (JD)'][filenum] = t.jd
    try:
        sat_information.sat_auxiliary_table['Filter'][filenum] =\
            hdr['FILTER'][0]
    except KeyError:
        sat_information.sat_auxiliary_table['Filter'][filenum] = 'C'
    return sat_information


def interpolate_sats(sats_table, uncertainty_table, unique_filters):
    dict_keys = sats_table.columns[2:]
    # unique_filter_table = table.unique(sats_table, keys='Filter')
    # unique_filters = list(unique_filter_table['Filter'])
    unique_filters_sigma = [
        f"{unique_filter}_sigma" for unique_filter in unique_filters]
    filter_table_columns = unique_filters + unique_filters_sigma
    num_columns = len(filter_table_columns)
    time_table = sats_table['Time (JD)']
    times_list = np.array(time_table)
    num_obs = len(sats_table)
    data = np.empty((num_obs, num_columns))
    data.fill(np.nan)
    filter_table = Table(names=filter_table_columns, data=data)
    sat_dict = dict.fromkeys(dict_keys)
    for sat, sat_table in sat_dict.items():
        sat_dict[sat] = hstack([time_table, filter_table])
        for unique_filter in unique_filters:
            mask = sats_table['Filter'] == unique_filter
            filter_all_sats_table = sats_table[mask]
            try:
                filter_interpolated =\
                    np.interp(times_list,
                              filter_all_sats_table['Time (JD)'][
                                  ~np.isnan(filter_all_sats_table[sat])],
                              filter_all_sats_table[sat]
                              [~np.isnan(filter_all_sats_table[sat])])
            except ValueError:
                continue
            filter_interpolated[np.isnan(sats_table[sat])] = np.nan
            sat_dict[sat][unique_filter] = filter_interpolated
            # Uncertainty interpolation
            mask = uncertainty_table['Filter'] == unique_filter
            filter_all_uncertainty_table = uncertainty_table[mask]
            filter_uncertainty_interpolated =\
                np.interp(times_list,
                          filter_all_uncertainty_table['Time (JD)'][
                              ~np.isnan(filter_all_uncertainty_table[sat])],
                          filter_all_uncertainty_table[sat][
                              ~np.isnan(filter_all_uncertainty_table[sat])])
            filter_uncertainty_interpolated[np.isnan(
                uncertainty_table[sat])] = np.nan
            sat_dict[sat][f"{unique_filter}_sigma"] =\
                filter_uncertainty_interpolated
    return sat_dict


def interpolate_aux_data(sat_auxiliary_table, unique_filters, aux_key):
    time_table = sat_auxiliary_table['Time (JD)']
    times_list = np.array(time_table)
    interpolated_table_columns = np.empty(
        (len(sat_auxiliary_table), len(unique_filters)))
    interpolated_table_columns.fill(np.nan)
    interpolated_table_data = Table(
        data=interpolated_table_columns, names=unique_filters)
    interpolated_table = hstack([time_table, interpolated_table_data])
    for unique_filter in unique_filters:
        mask = sat_auxiliary_table['Filter'] == unique_filter
        filter_all_aux_table = sat_auxiliary_table[mask]
        filter_interpolated =\
            np.interp(times_list,
                      filter_all_aux_table['Time (JD)'][~np.isnan(
                          filter_all_aux_table[aux_key])],
                      filter_all_aux_table[aux_key]
                      [~np.isnan(filter_all_aux_table[aux_key])])
        filter_interpolated[np.isnan(sat_auxiliary_table[aux_key])] = np.nan
        interpolated_table[unique_filter] = filter_interpolated
    return interpolated_table


def create_limiting_mag_dict(limiting_mag_table):
    limiting_mag_dict = {"Limiting Mag": limiting_mag_table}
    return limiting_mag_dict


def remove_dim_sats(app_sat_dict, limiting_mag_table, unique_filters):
    for sat, sat_table in app_sat_dict.items():
        for unique_filter in unique_filters:
            mask = sat_table[unique_filter] > limiting_mag_table[unique_filter]
            sat_table[unique_filter][mask] = np.nan
            sat_table[f"{unique_filter}_sigma"][mask] = np.nan


def interpolate_bsb(sat_auxiliary_table, filters_to_plot, times_list):
    bsb_key = "Background Sky Brightness"
    bsb_table_data = np.empty((len(times_list), len(filters_to_plot)))
    bsb_table_data.fill(np.nan)
    bsb_table = Table(names=filters_to_plot, data=bsb_table_data)
    for unique_filter in filters_to_plot:
        mask = sat_auxiliary_table['Filter'] == unique_filter
        filter_all_aux_table = sat_auxiliary_table[mask]
        filter_interpolated =\
            np.interp(times_list,
                      filter_all_aux_table['Time (JD)'][~np.isnan(
                          filter_all_aux_table[bsb_key])],
                      filter_all_aux_table[bsb_key]
                      [~np.isnan(filter_all_aux_table[bsb_key])])
        filter_interpolated[np.isnan(sat_auxiliary_table[bsb_key])] = np.nan
        bsb_table[unique_filter] = filter_interpolated
    return bsb_table


def determine_num_filters(sats_table):
    unique_filter_table = table.unique(sats_table, keys='Filter')
    unique_filters = list(unique_filter_table['Filter'])
    num_filters = len(unique_filters)
    multiple_filters = True
    if num_filters == 1:
        multiple_filters = False
    return unique_filters, num_filters, multiple_filters


def get_all_indicies_combinations(unique_filters,
                                  num_filters,
                                  multiple_filters):
    if multiple_filters:
        all_indices = list(permutations(unique_filters, 2))
        all_indices_formatted = [
            f'{index[0]}-{index[1]}' for index in all_indices]
        return all_indices, all_indices_formatted
    else:
        return


def calculate_timeseries_colour_indices(sat_dict, all_indices):
    index_column_names = [f"{index[0]}-{index[1]}" for index in all_indices]
    index_uncertainty_column_names = [
        f"{index}_sigma" for index in index_column_names]
    index_table_columns = index_column_names + index_uncertainty_column_names
    num_columns = len(index_table_columns)
    colour_indices_dict = dict.fromkeys(sat_dict.keys())
    for sat, sat_table in colour_indices_dict.items():
        time_table = sat_dict[sat]['Time (JD)']
        data = np.empty((len(time_table), num_columns))
        data.fill(np.nan)
        index_table = Table(names=index_table_columns, data=data)
        colour_indices_dict[sat] = hstack([time_table, index_table])
        for index_number, index in enumerate(all_indices):
            colour_indices_dict[sat][index_column_names[index_number]] =\
                sat_dict[sat][index[0]] \
                - sat_dict[sat][index[1]]
            colour_indices_dict[sat][index_uncertainty_column_names[index_number]] =\
                sat_dict[sat][f"{index[0]}_sigma"] \
                + sat_dict[sat][
                f"{index[1]}_sigma"]
    return colour_indices_dict


def choose_indices_to_plot(unique_filters,
                           num_filters,
                           all_indices_formatted,
                           sat_auxiliary_table):
    rootx = tk.Tk()
    rootx.title("Plot Options")
    label = tk.Label(
        rootx, text='Please select the items that you wish to plot.')
    label.grid(row=0, column=0, columnspan=3)
    label = tk.Label(rootx, text='Filters:')
    label.grid(row=1, column=0)
    filter_checked = []
    for filter_num, unique_filter in enumerate(unique_filters):
        filter_checked.append(tk.IntVar())
        checkbutton = tk.Checkbutton(
            rootx, text=unique_filter, variable=filter_checked[filter_num])
        checkbutton.grid(row=filter_num + 2, column=0, sticky=tk.W)
    # none_filter = tk.IntVar()
    # checkbutton = tk.Checkbutton(rootx, text="None", variable=none_filter)
    # checkbutton.grid(row=num_filters+2, column=0, sticky=tk.W)
    label = tk.Label(rootx, text='Colour Indices:')
    label.grid(row=1, column=1)
    index_checked = []
    for index_num, index in enumerate(all_indices_formatted):
        index_checked.append(tk.IntVar())
        checkbutton = tk.Checkbutton(
            rootx, text=index, variable=index_checked[index_num])
        checkbutton.grid(row=index_num + 2, column=1, sticky=tk.W)
    label = tk.Label(rootx, text='Auxiliary Data:')
    label.grid(row=1, column=2)
    aux_checked = []
    for aux_num, aux_type in enumerate(sat_auxiliary_table.columns[2:]):
        aux_checked.append(tk.IntVar())
        checkbutton = tk.Checkbutton(
            rootx, text=aux_type, variable=aux_checked[aux_num])
        checkbutton.grid(row=aux_num + 2, column=2, sticky=tk.W)
    closebutton = tk.Button(rootx, text='OK', command=rootx.destroy)
    closebutton.grid(row=len(all_indices_formatted) + 3, column=1)
    rootx.mainloop()
    filter_checked_int = np.empty(len(filter_checked), dtype=int)
    for filter_num, unique_filter in enumerate(filter_checked):
        filter_checked_int[filter_num] = unique_filter.get()
    filter_checked_mask = filter_checked_int == 1
    unique_filters = np.array(unique_filters)
    filters_to_plot = unique_filters[filter_checked_mask]
    index_checked_int = np.empty(len(index_checked), dtype=int)
    for index_num, index in enumerate(index_checked):
        index_checked_int[index_num] = index.get()
    index_checked_mask = index_checked_int == 1
    all_indices_formatted = np.array(all_indices_formatted)
    indices_to_plot = all_indices_formatted[index_checked_mask]
    aux_checked_int = np.empty(len(aux_checked), dtype=int)
    for aux_num, aux_type in enumerate(aux_checked):
        aux_checked_int[aux_num] = aux_type.get()
    aux_checked_mask = aux_checked_int == 1
    sat_aux_columns_formatted = np.array(list(sat_auxiliary_table.columns[2:]))
    aux_data_to_plot = sat_aux_columns_formatted[aux_checked_mask]
    return filters_to_plot, indices_to_plot, aux_data_to_plot


# def remove_light_curve_outliers(app_sat_dict, unique_filters):
#     unique_filters_sigma = [f"{unique_filter}_sigma" for unique_filter in\
# unique_filters]
#     for sat, sat_table in app_sat_dict.items():
#         sat_table_pandas = sat_table[unique_filters].to_pandas()
#         # sat_table_pandas.set_index('Time (JD)')
#         sat_table_rolling_median = sat_table_pandas.rolling(45).median()
#         sat_table_rolling_std = sat_table_pandas.rolling(45).std()
#         points_to_remove = (sat_table_pandas >= sat_table_rolling_median +\
# (2.5 * sat_table_rolling_std)) | (sat_table_pandas <=\
# sat_table_rolling_median - (2.5 * sat_table_rolling_std))
#         points_to_remove_numpy = points_to_remove.to_numpy()
#         # print(points_to_remove_numpy)
#         sat_table_numpy = sat_table[unique_filters].to_pandas().to_numpy()
#         # print(sat_table_numpy)
#         sat_table_numpy[points_to_remove_numpy] = np.nan
#         # print(sat_table_numpy)
#         uncertainty_table_numpy =\
# sat_table[unique_filters_sigma].to_pandas().to_numpy()
#         uncertainty_table_numpy[points_to_remove_numpy] = np.nan
#         # time_numpy = np.array(sat_table['Time (JD)'])
#         data_table = Table(names=unique_filters, data=sat_table_numpy)
#         uncertainty_table = Table(names=unique_filters_sigma, data=\
#         uncertainty_table_numpy)
#         new_sat_table = hstack([sat_table['Time (JD)'], data_table,
#         uncertainty_table])
#         app_sat_dict[sat] = new_sat_table


# def remove_outliers(app_sat_dict, unique_filters):
#     # unique_filters_sigma = [f"{unique_filter}_sigma" for unique_filter in\
# unique_filters]
#     for sat, sat_table in app_sat_dict.items():
#         for unique_filter in unique_filters:
#             q75, q25 = np.percentile(sat_table[unique_filter], [75, 25])
#             intr_qtr = q75 - q25
#             upper_bound = q75 + (1.5 * intr_qtr)
#             lower_bound = q25 - (1.5 * intr_qtr)
#             # mask = (sat_table[unique_filter] > upper_bound) | \
# (sat_table[unique_filter] < lower_bound)
#             sat_table[unique_filter][sat_table[unique_filter] > upper_bound]\
# = np.nan
#             sat_table[f"{unique_filter}_sigma"]\
# [sat_table[unique_filter] > upper_bound] = np.nan
#             sat_table[unique_filter][sat_table[unique_filter] < lower_bound]\
# = np.nan
#             sat_table[f"{unique_filter}_sigma"]\
# [sat_table[unique_filter] < lower_bound] = np.nan


def plot_light_curve_multiband(sat_table,
                               sat,
                               colour_indices_dict,
                               sat_auxiliary_table,
                               filters_to_plot,
                               indices_to_plot,
                               aux_data_to_plot):
    nrows = 2 + len(aux_data_to_plot)
    height_ratios = [1] * nrows
    height_ratios[0] = 3
    gs_kw = dict(height_ratios=height_ratios)
    times_list = np.array(sat_table['Time (JD)'])
    times_obj = Time(times_list, format='jd', scale='utc')
    times_datetime = times_obj.to_value('datetime')
    fig, axs = plt.subplots(nrows=nrows, sharex=True,
                            gridspec_kw=gs_kw, figsize=(7.5, 9.5))
    for filter_num, unique_filter in enumerate(filters_to_plot):
        _, _, bars = axs[0].errorbar(times_datetime, sat_table[unique_filter],
                                     yerr=sat_table[f"{unique_filter}_sigma"],
                                     fmt='o',
                                     markersize=2,
                                     capsize=0,
                                     elinewidth=0.75,
                                     label=unique_filter)
        [bar.set_alpha(0.3) for bar in bars]
    for index_num, colour_index in enumerate(indices_to_plot):
        _, _, bars = axs[1].errorbar(times_datetime,
                                     colour_indices_dict[sat][colour_index],
                                     yerr=colour_indices_dict[sat]
                                     [f"{colour_index}_sigma"],
                                     fmt='o',
                                     markersize=2,
                                     capsize=0,
                                     elinewidth=0.75,
                                     label=colour_index)
        [bar.set_alpha(0.3) for bar in bars]
    for aux_num, aux_data in enumerate(aux_data_to_plot, start=2):
        axs[aux_num].xaxis.set_major_formatter(mdates.DateFormatter('%H:%M'))
        axs[aux_num].yaxis.set_major_formatter(FormatStrFormatter('%.2f'))
        axs[aux_num].set_ylabel(aux_data)
        for filter_num, unique_filter in enumerate(filters_to_plot):
            mask = sat_auxiliary_table['Filter'] == unique_filter
            filter_all_aux_table = sat_auxiliary_table[mask]
            aux_times_list = filter_all_aux_table['Time (JD)']
            aux_times_obj = Time(aux_times_list, format='jd', scale='utc')
            aux_times_datetime = aux_times_obj.to_value('datetime')
            axs[aux_num].plot(
                aux_times_datetime, filter_all_aux_table[aux_data], 'o', ms=2, label=unique_filter)
        if len(filters_to_plot) > 1:
            axs[aux_num].legend()
        if aux_data == "BSB":
            axs[aux_num].invert_yaxis()
    axs[0].xaxis.set_major_formatter(mdates.DateFormatter('%H:%M'))
    axs[1].xaxis.set_major_formatter(mdates.DateFormatter('%H:%M'))
    axs[0].yaxis.set_major_formatter(FormatStrFormatter('%.2f'))
    axs[1].yaxis.set_major_formatter(FormatStrFormatter('%.2f'))
    axs[0].legend()
    axs[1].legend()
    axs[0].invert_yaxis()
    axs[1].invert_yaxis()
    axs[nrows - 1].set_xlabel("Time (UTC)")
    axs[0].set_ylabel("Magnitude")
    axs[1].set_ylabel("Colour Index")
    plt.tight_layout()
    return fig, axs


def choose_aux_data_to_plot(sat_auxiliary_table):
    rootx = tk.Tk()
    rootx.title("Plot Options")
    label = tk.Label(
        rootx, text='Please select the items that you wish to plot.')
    label.grid(row=0, column=0)
    label = tk.Label(rootx, text='Auxiliary Data:')
    label.grid(row=1, column=0)
    aux_checked = []
    for aux_num, aux_type in enumerate(sat_auxiliary_table.columns[2:]):
        aux_checked.append(tk.IntVar())
        checkbutton = tk.Checkbutton(
            rootx, text=aux_type, variable=aux_checked[aux_num])
        checkbutton.grid(row=aux_num + 2, column=0, sticky=tk.W)
    closebutton = tk.Button(rootx, text='OK', command=rootx.destroy)
    closebutton.grid(row=len(sat_auxiliary_table.columns[2:]) + 2, column=0)
    rootx.mainloop()
    aux_checked_int = np.empty(len(aux_checked), dtype=int)
    for aux_num, aux_type in enumerate(aux_checked):
        aux_checked_int[aux_num] = aux_type.get()
    aux_checked_mask = aux_checked_int == 1
    sat_aux_columns_formatted = np.array(list(sat_auxiliary_table.columns[2:]))
    aux_data_to_plot = sat_aux_columns_formatted[aux_checked_mask]
    return aux_data_to_plot


def plot_light_curve_singleband(sats_table,
                                sat,
                                uncertainty_table,
                                sat_auxiliary_table,
                                aux_data_to_plot):
    nrows = 1 + len(aux_data_to_plot)
    height_ratios = [1] * nrows
    height_ratios[0] = 3
    times_list = np.array(sats_table['Time (JD)'])
    times_obj = Time(times_list, format='jd', scale='utc')
    times_datetime = times_obj.to_value('datetime')
    gs_kw = dict(height_ratios=height_ratios)
    fig, axs = plt.subplots(nrows=nrows, sharex=True,
                            gridspec_kw=gs_kw, figsize=(7.5, 9.5))
    # fig = plt.figure(figsize=(7.5, 9.5))
    # spec = gridspec.GridSpec(nrows=nrows, ncols=1, height_ratios=height_ratios)
    if nrows > 1:
        _, _, bars = axs[0].errorbar(times_datetime,
                                     sats_table[sat],
                                     yerr=uncertainty_table[sat],
                                     fmt='o',
                                     markersize=2,
                                     capsize=0,
                                     elinewidth=0.75)
        [bar.set_alpha(0.3) for bar in bars]
        for aux_num, aux_data in enumerate(aux_data_to_plot, start=1):
            axs[aux_num].plot(
                times_datetime, sat_auxiliary_table[aux_data],
                'o',
                ms=2,
                label=aux_data)
            axs[aux_num].xaxis.set_major_formatter(
                mdates.DateFormatter('%H:%M'))
            axs[aux_num].yaxis.set_major_formatter(FormatStrFormatter('%.2f'))
            axs[aux_num].set_ylabel(aux_data)
            if aux_data == "BSB":
                axs[aux_num].invert_yaxis()
        axs[0].xaxis.set_major_formatter(mdates.DateFormatter('%H:%M'))
        axs[0].yaxis.set_major_formatter(FormatStrFormatter('%.2f'))
        axs[0].invert_yaxis()
        axs[nrows - 1].set_xlabel("Time (UTC)")
        axs[0].set_ylabel("Instrumental Magnitude")
        plt.tight_layout()
    else:
        _, _, bars = axs.errorbar(times_datetime, sats_table[sat],
                                  yerr=uncertainty_table[sat],
                                  fmt='o',
                                  markersize=2,
                                  capsize=0,
                                  elinewidth=0.75)
        [bar.set_alpha(0.3) for bar in bars]
        axs.xaxis.set_major_formatter(mdates.DateFormatter('%H:%M'))
        axs.invert_yaxis()
        axs.set_xlabel("Time (UTC)")
        axs.set_ylabel("Instrumental Magnitude")
        plt.tight_layout()
    return fig, axs


def axis_limits_singleband_gui(sats_table,
                               uncertainty_table,
                               sat_auxiliary_table,
                               aux_data_to_plot,
                               save_loc):
    def refresh_plots(canvas):
        fig_list[0], axs = plot_light_curve_singleband(sats_table,
                                                       sat,
                                                       uncertainty_table,
                                                       sat_auxiliary_table,
                                                       aux_data_to_plot)
        for entry_num, entry in enumerate(entries):
            if entry_num % 2 == 0:
                axs[entry_num // 2].set_ylim(bottom=float(entry.get()))
            elif entry_num % 2 == 1:
                axs[entry_num // 2].set_ylim(top=float(entry.get()))
        canvas.get_tk_widget().delete()
        canvas = FigureCanvasTkAgg(fig_list[0], master=root)
        canvas.draw()
        canvas.get_tk_widget().grid(column=0, row=0, rowspan=nrows,
                                    sticky=tk.NSEW)
        plt.close()

    def reset_plots(canvas):
        fig_list[0], axs = plot_light_curve_singleband(sats_table,
                                                       sat,
                                                       uncertainty_table,
                                                       sat_auxiliary_table,
                                                       aux_data_to_plot)
        row_num = 1
        for ax in axs:
            entries[row_num - 1].delete(0, tk.END)
            entries[row_num - 1].insert(tk.END, f"{ax.get_ylim()[0]:0.3f}")
            entries[row_num].delete(0, tk.END)
            entries[row_num].insert(tk.END, f"{ax.get_ylim()[1]:0.3f}")
            row_num += 2
        canvas.get_tk_widget().delete()
        canvas = FigureCanvasTkAgg(fig_list[0], master=root)
        canvas.draw()
        canvas.get_tk_widget().grid(column=0, row=0, rowspan=nrows, sticky=tk.NSEW)
        plt.close()

    def save_plots(fig):
        fig.set_size_inches(7.5, 9.5)
        fig.savefig(f"{save_loc}/{sat} Light Curve.pdf",
                    format='pdf', bbox_inches='tight')
        root.destroy()

    try:
        plt.rcParams.update({
            "text.usetex": True,
            "font.family": "serif",
            "font.serif": ["Computer Modern Roman"]})
    except Exception:
        pass
    nrows = 10 * (2 + len(aux_data_to_plot))
    for sat in sats_table.columns[2:]:
        fig_list = [None]
        fig_list[0], axs = plot_light_curve_singleband(sats_table,
                                                       sat,
                                                       uncertainty_table,
                                                       sat_auxiliary_table,
                                                       aux_data_to_plot)

        root = tk.Tk()
        for x in range(nrows + 1):
            tk.Grid.rowconfigure(root, x, weight=1)
        root.title(sat)
        canvas = FigureCanvasTkAgg(fig_list[0], master=root)
        canvas.draw_idle()
        toolbarFrame = tk.Frame(master=root)
        tk.Grid.columnconfigure(root, 0, weight=1)
        toolbarFrame.grid(row=nrows + 1, column=0, sticky=tk.NSEW)
        toolbar = NavigationToolbar2Tk(canvas, toolbarFrame)
        # toolbar = NavigationToolbar2Tk(canvas, root)
        toolbar.update()
        canvas.get_tk_widget().grid(column=0, row=0, rowspan=nrows,
                                    sticky=tk.NSEW)
        root.update()
        tk.Grid.columnconfigure(root, 1, weight=1)
        label = tk.Label(text="Please set the y axis limits.")
        label.grid(column=1, row=0, columnspan=2)
        row_num = 1
        entries = [tk.Entry(root, width=10) for _ in range(2 * len(axs))]
        for ax in axs:
            label = tk.Label(root, text=ax.get_ylabel())
            label.grid(column=1, row=row_num, columnspan=2, sticky=tk.N)
            # entries[row_num-1] = tk.Entry(root, width=10)
            entries[row_num - 1].insert(tk.END, f"{ax.get_ylim()[0]:0.3f}")
            entries[row_num - 1].grid(column=1, row=row_num + 1,
                                      padx=(10, 5), pady=0, sticky=tk.N)
            # entries[row_num] = tk.Entry(root, width=10)
            entries[row_num].insert(tk.END, f"{ax.get_ylim()[1]:0.3f}")
            entries[row_num].grid(column=2, row=row_num + 1,
                                  padx=(5, 10), pady=0, sticky=tk.N)
            # print(ax.get_ylim())
            row_num += 2
        button = tk.Button(root, text="Refresh",
                           command=lambda: refresh_plots(canvas))
        button.grid(column=1, row=row_num)
        button = tk.Button(root, text="Reset",
                           command=lambda: reset_plots(canvas))
        button.grid(column=2, row=row_num)
        button = tk.Button(root, text="Save and Close",
                           command=lambda: save_plots(fig_list[0]))
        button.grid(column=1, row=row_num + 1, columnspan=2)
        root.mainloop()
        # fig.show()
        plt.close()
    return


def axis_limits_multiband_gui(app_sat_dict,
                              colour_indices_dict,
                              sat_auxiliary_table,
                              filters_to_plot,
                              indices_to_plot,
                              aux_data_to_plot,
                              save_loc):
    def refresh_plots(canvas):
        # fig.clear()
        fig_list[0], axs = plot_light_curve_multiband(sat_table,
                                                      sat,
                                                      colour_indices_dict,
                                                      sat_auxiliary_table,
                                                      filters_to_plot,
                                                      indices_to_plot,
                                                      aux_data_to_plot)
        for entry_num, entry in enumerate(entries):
            if entry_num % 2 == 0:
                axs[entry_num // 2].set_ylim(bottom=float(entry.get()))
            elif entry_num % 2 == 1:
                axs[entry_num // 2].set_ylim(top=float(entry.get()))
        canvas.get_tk_widget().delete()
        canvas = FigureCanvasTkAgg(fig_list[0], master=root)
        canvas.draw()
        canvas.get_tk_widget().grid(column=0, row=0, rowspan=nrows,
                                    sticky=tk.NSEW)
        plt.close()

    def reset_plots(canvas):
        fig_list[0], axs = plot_light_curve_multiband(sat_table,
                                                      sat,
                                                      colour_indices_dict,
                                                      sat_auxiliary_table,
                                                      filters_to_plot,
                                                      indices_to_plot,
                                                      aux_data_to_plot)
        row_num = 1
        for ax in axs:
            entries[row_num - 1].delete(0, tk.END)
            entries[row_num - 1].insert(tk.END, f"{ax.get_ylim()[0]:0.3f}")
            entries[row_num].delete(0, tk.END)
            entries[row_num].insert(tk.END, f"{ax.get_ylim()[1]:0.3f}")
            row_num += 2
        canvas.get_tk_widget().delete()
        canvas = FigureCanvasTkAgg(fig_list[0], master=root)
        canvas.draw()
        canvas.get_tk_widget().grid(column=0, row=0, rowspan=nrows,
                                    sticky=tk.NSEW)
        plt.close()

    def save_plots(fig):
        fig.set_size_inches(7.5, 9.5)
        fig.savefig(f"{save_loc}/{sat} Light Curve.pdf",
                    format='pdf', bbox_inches='tight')
        root.destroy()

    try:
        plt.rcParams.update({
            "text.usetex": True,
            "font.family": "serif",
            "font.serif": ["Computer Modern Roman"]})
    except Exception:
        pass
    nrows = 10 * (2 + len(aux_data_to_plot))
    for sat, sat_table in app_sat_dict.items():
        fig_list = [None]
        fig_list[0], axs = plot_light_curve_multiband(sat_table,
                                                      sat,
                                                      colour_indices_dict,
                                                      sat_auxiliary_table,
                                                      filters_to_plot,
                                                      indices_to_plot,
                                                      aux_data_to_plot)

        root = tk.Tk()
        for x in range(nrows + 1):
            tk.Grid.rowconfigure(root, x, weight=1)
        root.title(sat)
        canvas = FigureCanvasTkAgg(fig_list[0], master=root)
        canvas.draw_idle()
        toolbarFrame = tk.Frame(master=root)
        tk.Grid.columnconfigure(root, 0, weight=1)
        toolbarFrame.grid(row=nrows + 1, column=0, sticky=tk.NSEW)
        toolbar = NavigationToolbar2Tk(canvas, toolbarFrame)
        # toolbar = NavigationToolbar2Tk(canvas, root)
        toolbar.update()
        canvas.get_tk_widget().grid(column=0, row=0, rowspan=nrows,
                                    sticky=tk.NSEW)
        root.update()
        tk.Grid.columnconfigure(root, 1, weight=1)
        label = tk.Label(text="Please set the y axis limits.")
        label.grid(column=1, row=0, columnspan=2)
        row_num = 1
        entries = [tk.Entry(root, width=10) for _ in range(2 * len(axs))]
        for ax in axs:
            label = tk.Label(root, text=ax.get_ylabel())
            label.grid(column=1, row=row_num, columnspan=2, sticky=tk.N)
            # entries[row_num-1] = tk.Entry(root, width=10)
            entries[row_num - 1].insert(tk.END, f"{ax.get_ylim()[0]:0.3f}")
            entries[row_num - 1].grid(column=1, row=row_num + 1,
                                      padx=(10, 5), pady=0, sticky=tk.N)
            # entries[row_num] = tk.Entry(root, width=10)
            entries[row_num].insert(tk.END, f"{ax.get_ylim()[1]:0.3f}")
            entries[row_num].grid(column=2, row=row_num + 1,
                                  padx=(5, 10), pady=0, sticky=tk.N)
            # print(ax.get_ylim())
            row_num += 2
        button = tk.Button(root, text="Refresh",
                           command=lambda: refresh_plots(canvas))
        button.grid(column=1, row=row_num)
        button = tk.Button(root, text="Reset",
                           command=lambda: reset_plots(canvas))
        button.grid(column=2, row=row_num)
        button = tk.Button(root, text="Save and Close",
                           command=lambda: save_plots(fig_list[0]))
        button.grid(column=1, row=row_num + 1, columnspan=2)
        root.mainloop()
        # fig.show()
        plt.close()
    return


def save_interpolated_light_curve(sat_dict, save_loc, suffix=None):
    if not suffix:
        for sat, sat_table in sat_dict.items():
            ascii.write(
                sat_table, output=f"{save_loc}/{sat}_{suffix}.csv",
                format='csv')
    else:
        for sat, sat_table in sat_dict.items():
            ascii.write(
                sat_table, output=f"{save_loc}/{sat}.csv",
                format='csv')


def _main_gb_transform_calc(directory,
                            ref_stars_file,
                            plot_results=False,
                            save_plots=False,
                            remove_large_airmass_bool=False,
                            file_suffix=[".fits",".fit",".fts"],
                            exposure_key='EXPTIME',
                            lat_key='SITELAT',
                            lon_key='SITELONG',
                            elev_key='SITEELEV',
                            name_key='Name',
                            **kwargs):
    # TODO: Docstring.
    reference_stars, ref_star_positions = read_ref_stars(ref_stars_file)
    gb_transform_table_columns = init_gb_transform_table_columns()
    auxiliary_data_columns = init_auxiliary_data_columns()

    if save_plots:
        save_loc = kwargs.get('save_loc')
        if not os.path.exists(save_loc):
            os.mkdir(save_loc)

    for dirpath, dirnames, filenames in os.walk(directory):
        for filename in filenames:
            if filename.endswith(any(file_suffix)):
                filepath = os.path.join(dirpath, filename)
                print(filepath)
                hdr, imgdata = read_fits_file(filepath)
                exptime = hdr[exposure_key]
                bkg, bkg_std = calculate_img_bkg(imgdata)
                irafsources = detecting_stars(
                    imgdata, bkg=bkg, bkg_std=bkg_std)
                if not irafsources:
                    continue
                _, fwhm, fwhm_std = calculate_fwhm(irafsources)
                photometry_result = perform_photometry(
                    irafsources, fwhm, imgdata, bkg=bkg)
                fluxes = np.array(photometry_result['flux_fit'])
                instr_mags = calculate_magnitudes(photometry_result, exptime)
                instr_mags_sigma = calculate_magnitudes_sigma(
                    photometry_result, exptime)
                wcs = WCS(hdr)
                skypositions = convert_pixel_to_ra_dec(irafsources, wcs)
                altazpositions = None
                try:
                    altazpositions = convert_ra_dec_to_alt_az(skypositions,
                                                              hdr,
                                                              lat_key=lat_key,
                                                              lon_key=lon_key,
                                                              elev_key=elev_key)
                except AttributeError as e:
                    print(e)
                    continue
                matched_stars = find_ref_stars(reference_stars,
                                               ref_star_positions,
                                               skypositions,
                                               instr_mags,
                                               instr_mags_sigma,
                                               fluxes,
                                               ground_based=True,
                                               altazpositions=altazpositions)
                if not matched_stars:
                    continue

                instr_filter = get_instr_filter_name(hdr)
                colour_indices = get_all_colour_indices(instr_filter)
                print("match")
                for colour_index in colour_indices:

                    field = get_field_name(matched_stars, name_key=name_key)

                    try:
                        len(matched_stars.img_instr_mag)
                    except TypeError:
                        print("Only 1 reference star detected in the image.")
                        continue

                    if np.isnan(matched_stars.ref_star[colour_index]).any():
                        no_nan_indices = np.invert(
                            np.isnan(matched_stars.ref_star[colour_index]))
                        matched_stars = matched_stars._replace(
                            ref_star_index=matched_stars.ref_star_index[no_nan_indices],
                            img_star_index=matched_stars.img_star_index[no_nan_indices],
                            ref_star=matched_stars.ref_star[no_nan_indices],
                            ref_star_loc=matched_stars.ref_star_loc[no_nan_indices],
                            img_star_loc=matched_stars.img_star_loc[no_nan_indices],
                            ang_separation=matched_stars.ang_separation[no_nan_indices],
                            img_instr_mag=matched_stars.img_instr_mag[no_nan_indices],
                            img_instr_mag_sigma=matched_stars.img_instr_mag_sigma[no_nan_indices],
                            flux=matched_stars.flux[no_nan_indices],
                            img_star_altaz=matched_stars.img_star_altaz[no_nan_indices],
                            img_star_airmass=matched_stars.img_star_airmass[no_nan_indices]
                        )

                    auxiliary_data_columns =\
                        update_auxiliary_data_columns(auxiliary_data_columns,
                                                      filename,
                                                      exptime,
                                                      fwhm,
                                                      fwhm_std,
                                                      matched_stars)
                    try:
                        if not save_plots:
                            c_fci,\
                                c_fci_sigma,\
                                zprime_f,\
                                zprime_f_sigma\
                                = ground_based_first_order_transforms(
                                    matched_stars,
                                    instr_filter,
                                    colour_index,
                                    plot_results=plot_results)
                        else:
                            unique_id = filename
                            c_fci,\
                                c_fci_sigma,\
                                zprime_f,\
                                zprime_f_sigma\
                                = ground_based_first_order_transforms(
                                    matched_stars,
                                    instr_filter,
                                    colour_index,
                                    plot_results=plot_results,
                                    save_plots=save_plots,
                                    save_loc=save_loc,
                                    unique_id=unique_id)
                    except Exception:
                        continue
                    gb_transform_table_columns =\
                        update_gb_transform_table_columns(
                            gb_transform_table_columns,
                            field,
                            c_fci,
                            c_fci_sigma,
                            zprime_f,
                            zprime_f_sigma,
                            instr_filter,
                            colour_index,
                            altazpositions)
    gb_transform_table = create_gb_transform_table(gb_transform_table_columns)
    auxiliary_data_table = create_auxiliary_data_table(auxiliary_data_columns)
    if remove_large_airmass_bool:
        gb_transform_table = remove_large_airmass(gb_transform_table, 3.0)
    if save_plots:
        gb_final_transforms =\
            ground_based_second_order_transforms(
                gb_transform_table,
                plot_results=plot_results,
                save_plots=save_plots,
                save_loc=save_loc)
        formats = {
            'k\'\'_fCI': '%0.3f',
            'k\'\'_fCI_sigma': '%0.3f',
            'T_fCI': '%0.3f',
            'T_fCI_sigma': '%0.3f',
            'k\'_f': '%0.3f',
            'k\'_f_sigma': '%0.3f',
            'Z_f': '%0.3f',
            'Z_f_sigma': '%0.3f'
        }
        ascii.write(gb_final_transforms,
                    f"{os.path.join(save_loc, '_gb_final_transforms')}.csv", 
                    format='csv')
        write_table_to_latex(gb_final_transforms,
                             f"{os.path.join(save_loc'gb_final_transforms')}.txt",
                             formats=formats)
        formats = {
            'exptime': '%0.3f',
            'fwhm': '%0.3f',
            'fwhm_sigma': '%0.3f',
            'avg mag_sigma': '%0.3f',
            'std mag_sigma': '%0.3f'
        }
        ascii.write(auxiliary_data_table,
                    f"{os.path.join(save_loc, 'auxiliary_data_table')}.csv",
                    format='csv',
                    formats=formats)
    else:
        gb_final_transforms = ground_based_second_order_transforms(
            gb_transform_table,
            plot_results=plot_results,
            save_plots=save_plots)
    # Test the Transforms.
    # directory = r'C:\Users\jmwawrow\Documents\DRDC_Code\2021_J132_46927_DESCENT\May 18 2021\Landolt Fields\Solved TEST'
    # large_table_columns = init_large_table_columns()
    # for dirpath, dirnames, filenames in os.walk(directory):
    #     for filename in filenames:
    #         if filename.endswith(".fit"):
    #             filepath = os.path.join(dirpath, filename)
    #             hdr, imgdata = read_fits_file(filepath)
    #             exptime = hdr['EXPTIME']
    #             bkg, bkg_std = calculate_img_bkg(imgdata)
    #             irafsources = detecting_stars(imgdata, bkg=bkg, bkg_std=bkg_std)
    #             if not irafsources:
    #                 continue
    #             _, fwhm, fwhm_std = calculate_fwhm(irafsources)
    #             photometry_result = perform_photometry(irafsources, fwhm, imgdata, bkg=bkg)
    #             fluxes = np.array(photometry_result['flux_fit'])
    #             instr_mags = calculate_magnitudes(photometry_result, exptime)
    #             instr_mags_sigma = calculate_magnitudes_sigma(photometry_result, exptime)
    #             wcs = WCS(hdr)
    #             skypositions = convert_pixel_to_ra_dec(irafsources, wcs)
    #             altazpositions = None
    #             try:
    #                 altazpositions = convert_ra_dec_to_alt_az(skypositions, hdr, lat_key='OBSGEO-B',
    #                                                                 lon_key= 'OBSGEO-L', elev_key='OBSGEO-H')
    #             except AttributeError as e:
    #                 print(e)
    #                 continue
    #             matched_stars = find_ref_stars(reference_stars,
    #                                                   ref_star_positions,
    #                                                   skypositions,
    #                                                   instr_mags,
    #                                                   instr_mags_sigma,
    #                                                   fluxes,
    #                                                   ground_based=True,
    #                                                   altazpositions=altazpositions)
    #             if not matched_stars:
    #                 continue
    #             large_table_columns = update_large_table_columns(
    #             large_table_columns,
    #             matched_stars,
    #             hdr,
    #             exptime,
    #             ground_based=True,
    #             name_key='Name')

    # large_stars_table = create_large_stars_table(large_table_columns,
    #                                               ground_based=True)
    # large_stars_table.pprint_all()
    # # large_stars_table = remove_large_airmass(large_stars_table)
    # stars_table = group_each_star(large_stars_table, ground_based=True)
    # stars_table.pprint_all()

    # instr_filters = ['b', 'v', 'r', 'i']
    # app_mag_table = Table(stars_table['Field', 'Name', 'V_ref', '(B-V)',
    # '(U-B)', '(V-R)', '(V-I)', 'V_sigma'])
    # for instr_filter in instr_filters:
    #     app_mag_table_filter =\
    #    apply_gb_transforms_VERIFICATION(gb_final_transforms,
    #                                     stars_table, instr_filter)
    #     app_mag_table = hstack([app_mag_table,
    # app_mag_table_filter[instr_filter.upper()]])

    # app_mag_table.pprint_all()

    # import matplotlib.pyplot as plt
    # # import matplotlib
    # # matplotlib.use('TkAgg')
    # plt.plot(app_mag_table['V_ref'] +\
    #    app_mag_table['(B-V)'], app_mag_table['B'], 'o')
    # m, b = np.polyfit(app_mag_table['V_ref'][~np.isnan(app_mag_table['B'])] +
    # app_mag_table['(B-V)'][~np.isnan(app_mag_table['B'])],
    # app_mag_table['B'][~np.isnan(app_mag_table['B'])], 1)
    # plt.plot(app_mag_table['V_ref'] + app_mag_table['(B-V)'],
    # m*(app_mag_table['V_ref'] + app_mag_table['(B-V)'])+b, '-',
    # label=f'y={m:.3f}x+{b:.3f}')
    # plt.plot(app_mag_table['V_ref'] +
    # app_mag_table['(B-V)'], app_mag_table['V_ref'] +
    # app_mag_table['(B-V)'], '-', label='y=x')
    # plt.title('Calculated Magnitude vs. Reference Magnitude')
    # plt.ylabel('B (calculated)')
    # plt.xlabel('B (Reference)')
    # plt.legend()
    # plt.show(block=True)
    # plt.close()

    # plt.plot(app_mag_table['V_ref'], app_mag_table['V'], 'o')
    # m, b = np.polyfit(app_mag_table['V_ref'][~np.isnan(app_mag_table['V'])],
    # app_mag_table['V'][~np.isnan(app_mag_table['V'])], 1)
    # plt.plot(app_mag_table['V_ref'], m*(app_mag_table['V_ref'])+b, '-',
    # label=f'y={m:.3f}x+{b:.3f}')
    # plt.plot(app_mag_table['V_ref'], app_mag_table['V_ref'], '-', label='y=x')
    # plt.title('Calculated Magnitude vs. Reference Magnitude')
    # plt.ylabel('V (calculated)')
    # plt.xlabel('V (Reference)')
    # plt.legend()
    # plt.show(block=True)
    # plt.close()

    # plt.plot(app_mag_table['V_ref'] - app_mag_table['(V-R)'],
    # app_mag_table['R'], 'o')
    # m, b = np.polyfit(app_mag_table['V_ref'][~np.isnan(app_mag_table['R'])] -
    # app_mag_table['(V-R)'][~np.isnan(app_mag_table['R'])],
    #                   app_mag_table['R'][~np.isnan(app_mag_table['R'])], 1)
    # plt.plot(app_mag_table['V_ref'] - app_mag_table['(V-R)'],
    #           m*(app_mag_table['V_ref'] - app_mag_table['(V-R)'])+b,
    #           '-', label=f'y={m:.3f}x+{b:.3f}')
    # plt.plot(app_mag_table['V_ref'] - app_mag_table['(V-R)'],
    # app_mag_table['V_ref'] - app_mag_table['(V-R)'], '-', label='y=x')
    # plt.title('Calculated Magnitude vs. Reference Magnitude')
    # plt.ylabel('R (calculated)')
    # plt.xlabel('R (Reference)')
    # plt.legend()
    # plt.show(block=True)
    # plt.close()

    # plt.plot(app_mag_table['V_ref'] - app_mag_table['(V-I)'],
    # app_mag_table['I'], 'o')
    # m, b = np.polyfit(app_mag_table['V_ref'][~np.isnan(app_mag_table['I'])]
    # - app_mag_table['(V-I)'][~np.isnan(app_mag_table['I'])],
    #                   app_mag_table['I'][~np.isnan(app_mag_table['I'])], 1)
    # plt.plot(app_mag_table['V_ref'] - app_mag_table['(V-I)'],
    #           m*(app_mag_table['V_ref'] - app_mag_table['(V-I)'])+b,
    #           '-', label=f'y={m:.3f}x+{b:.3f}')
    # plt.plot(app_mag_table['V_ref'] - app_mag_table['(V-I)'],
    # app_mag_table['V_ref'] - app_mag_table['(V-I)'], '-', label='y=x')
    # plt.title('Calculated Magnitude vs. Reference Magnitude')
    # plt.ylabel('I (calculated)')
    # plt.xlabel('I (Reference)')
    # plt.legend()
    # plt.show(block=True)
    # plt.close()
    return gb_final_transforms, auxiliary_data_table


def verify_gb_transforms(directory,
                         ref_stars_file,
                         gb_final_transforms,
                         plot_results=False,
                         save_plots=False,
                         file_suffix=[".fits",".fit",".fts"],
                         exposure_key='EXPTIME',
                         name_key='Name',
                         **kwargs):
    # TODO: Docstring.
    reference_stars, ref_star_positions = read_ref_stars(ref_stars_file)
    large_table_columns = init_large_table_columns()

    if save_plots:
        save_loc = kwargs.get('save_loc')
        unique_id = kwargs.get('unique_id')
        if not os.path.exists(save_loc):
            os.mkdir(save_loc)

    for dirpath, dirnames, filenames in os.walk(directory):
        for filename in filenames:
            if filename.endswith(any(file_suffix)):
                filepath = os.path.join(dirpath, filename)
                hdr, imgdata = read_fits_file(filepath)
                exptime = hdr[exposure_key]
                bkg, bkg_std = calculate_img_bkg(imgdata)
                irafsources = detecting_stars(
                    imgdata, bkg=bkg, bkg_std=bkg_std)
                if not irafsources:
                    continue
                _, fwhm, fwhm_std = calculate_fwhm(irafsources)
                photometry_result = perform_photometry(
                    irafsources, fwhm, imgdata, bkg=bkg)
                fluxes = np.array(photometry_result['flux_fit'])
                instr_mags = calculate_magnitudes(photometry_result, exptime)
                instr_mags_sigma = calculate_magnitudes_sigma(
                    photometry_result, exptime)
                wcs = WCS(hdr)
                skypositions = convert_pixel_to_ra_dec(irafsources, wcs)
                try:
                    altazpositions =\
                        convert_ra_dec_to_alt_az(skypositions,
                                                 hdr,
                                                 lat_key='SITELAT',
                                                 lon_key='SITELONG',
                                                 elev_key='SITEELEV')
                except AttributeError as e:
                    print(e)
                    continue
                matched_stars = find_ref_stars(reference_stars,
                                               ref_star_positions,
                                               skypositions,
                                               instr_mags,
                                               instr_mags_sigma,
                                               fluxes,
                                               ground_based=True,
                                               altazpositions=altazpositions)
                if not matched_stars:
                    continue

                large_table_columns =\
                    update_large_table_columns(large_table_columns,
                                               filepath,
                                               matched_stars,
                                               hdr,
                                               exptime,
                                               ground_based=True,
                                               name_key=name_key)
    large_stars_table = create_large_stars_table(
        large_table_columns, ground_based=True)
    # large_stars_table = remove_large_airmass(large_stars_table, max_airmass=2.0)
    stars_table, different_filter_list = group_each_star_GB(large_stars_table)
    stars_table.pprint(max_lines=30, max_width=200)

    # instr_filters = ['b', 'v', 'r', 'i']
    app_mag_table = Table(stars_table[
        'Field', 'Name', 'V_ref', 'B-V', 'U-B', 'V-R', 'V-I', 'V_sigma', 
        'e_B-V', 'e_U-B', 'e_V-R', 'e_V-I'])
    for instr_filter in different_filter_list:
        app_mag_filter = instr_filter.upper()
        app_filter_sigma = f"{app_mag_filter}_sigma"
        app_mag_table_filter = apply_gb_transforms_VERIFICATION(
            gb_final_transforms, stars_table, instr_filter)
        app_mag_table = hstack(
            [app_mag_table,
             app_mag_table_filter[app_mag_filter, app_filter_sigma]])

    app_mag_table.pprint(max_lines=30, max_width=200)

    import matplotlib.pyplot as plt
    # import matplotlib
    # matplotlib.use('TkAgg')
    for instr_filter in different_filter_list:
        app_filter = instr_filter.upper()
        try:
            ref_app_mag, ref_app_mag_sigma, _, _ = get_app_mag_and_index_AVG(
                app_mag_table, instr_filter)
        except KeyError:
            ref_app_mag, ref_app_mag_sigma, _, _ = get_app_mag_and_index(
                app_mag_table, instr_filter)
        app_filter_sigma = f"{app_filter}_sigma"
        x = ref_app_mag
        x_err = ref_app_mag_sigma
        y = app_mag_table[app_filter]
        # y_err = app_mag_table[app_filter_sigma]
        max_y_err = max(app_mag_table[app_filter_sigma])
        print(max_y_err)
        y_err = np.nan_to_num(app_mag_table[app_filter_sigma], nan=max_y_err)
        y_err = np.array(y_err)
        y_err[y_err == 0] = max_y_err
        fit, or_fit, line_init = init_linear_fitting(sigma=2.5)
        try:
            fitted_line, mask = or_fit(line_init, x, y)
            filtered_data = np.ma.masked_array(y, mask=mask)
            m = fitted_line.slope.value
            b = fitted_line.intercept.value
            # fitted_line, mask = or_fit(line_init, x, y, weights=1.0/y_err)
            # filtered_data = np.ma.masked_array(y, mask=mask)
            # m = fitted_line.slope.value
            # b = fitted_line.intercept.value
            # if m == 1 and b == 0:
            #     fitted_line, mask = or_fit(line_init, x, y)
            #     filtered_data = np.ma.masked_array(y, mask=mask)
            #     m = fitted_line.slope.value
            #     b = fitted_line.intercept.value
        except TypeError:
            continue
        plt.errorbar(x, y, yerr=y_err, fmt='o', fillstyle='none',
                     capsize=0, label="Clipped Data")
        plt.plot(x, filtered_data, 'o', color='#1f77b4', label="Fitted Data")
        plt.plot(x, m * x + b, '-', label=f'y={m:.3f}x+{b:.3f}')
        plt.plot(x, x, '-', label='y=x')
        plt.title('Calculated Magnitude vs. Reference Magnitude')
        plt.ylabel(f"{app_filter} (Calculated)")
        plt.xlabel(f"{app_filter} (Reference)")
        plt.legend()
        if save_plots:
            save_loc = f"{os.path.join(kwargs.get('save_loc'), f'{app_filter}_CalcVsRefMag')}.png"
            plt.savefig(save_loc)
        if plot_results:
            plt.show(block=True)
        plt.close()

    # plt.plot(app_mag_table['V_ref'] + app_mag_table['(B-V)'],
    # app_mag_table['B'], 'o')
    # m, b = np.polyfit(app_mag_table['V_ref'][~np.isnan(app_mag_table['B'])]\
    # + app_mag_table['(B-V)'][~np.isnan(app_mag_table['B'])],
    # app_mag_table['B'][~np.isnan(app_mag_table['B'])], 1)
    # plt.plot(app_mag_table['V_ref'] + app_mag_table['(B-V)'],
    # m*(app_mag_table['V_ref'] + app_mag_table['(B-V)'])+b, '-', 
    # label=f'y={m:.3f}x+{b:.3f}')
    # plt.plot(app_mag_table['V_ref'] + app_mag_table['(B-V)'],
    # app_mag_table['V_ref'] + app_mag_table['(B-V)'], '-', label='y=x')
    # plt.title('Calculated Magnitude vs. Reference Magnitude')
    # plt.ylabel('B (calculated)')
    # plt.xlabel('B (Reference)')
    # plt.legend()
    # plt.show(block=True)
    # plt.close()

    # plt.plot(app_mag_table['V_ref'], app_mag_table['V'], 'o')
    # m, b = np.polyfit(app_mag_table['V_ref'][~np.isnan(app_mag_table['V'])],
    # app_mag_table['V'][~np.isnan(app_mag_table['V'])], 1)
    # plt.plot(app_mag_table['V_ref'], m*(app_mag_table['V_ref'])+b, '-',
    # label=f'y={m:.3f}x+{b:.3f}')
    # plt.plot(app_mag_table['V_ref'], app_mag_table['V_ref'], '-',
    # label='y=x')
    # plt.title('Calculated Magnitude vs. Reference Magnitude')
    # plt.ylabel('V (calculated)')
    # plt.xlabel('V (Reference)')
    # plt.legend()
    # plt.show(block=True)
    # plt.close()

    # plt.plot(app_mag_table['V_ref'] - app_mag_table['(V-R)'],
    # app_mag_table['R'], 'o')
    # m, b =\
    # np.polyfit(app_mag_table['V_ref'][~np.isnan(app_mag_table['R'])] -\
    # app_mag_table['(V-R)'][~np.isnan(app_mag_table['R'])],
    #                   app_mag_table['R'][~np.isnan(app_mag_table['R'])], 1)
    # plt.plot(app_mag_table['V_ref'] - app_mag_table['(V-R)'],
    #           m*(app_mag_table['V_ref'] - app_mag_table['(V-R)'])+b,
    #           '-', label=f'y={m:.3f}x+{b:.3f}')
    # plt.plot(app_mag_table['V_ref'] - app_mag_table['(V-R)'],
    # app_mag_table['V_ref'] - app_mag_table['(V-R)'], '-', label='y=x')
    # plt.title('Calculated Magnitude vs. Reference Magnitude')
    # plt.ylabel('R (calculated)')
    # plt.xlabel('R (Reference)')
    # plt.legend()
    # plt.show(block=True)
    # plt.close()

    # plt.plot(app_mag_table['V_ref'] - app_mag_table['(V-I)'],
    # app_mag_table['I'], 'o')
    # m, b = np.polyfit(app_mag_table['V_ref'][~np.isnan(app_mag_table['I'])]\
    # - app_mag_table['(V-I)'][~np.isnan(app_mag_table['I'])],
    #                   app_mag_table['I'][~np.isnan(app_mag_table['I'])], 1)
    # plt.plot(app_mag_table['V_ref'] - app_mag_table['(V-I)'],
    #           m*(app_mag_table['V_ref'] - app_mag_table['(V-I)'])+b,
    #           '-', label=f'y={m:.3f}x+{b:.3f}')
    # plt.plot(app_mag_table['V_ref'] - app_mag_table['(V-I)'],
    # app_mag_table['V_ref'] - app_mag_table['(V-I)'], '-', label='y=x')
    # plt.title('Calculated Magnitude vs. Reference Magnitude')
    # plt.ylabel('I (calculated)')
    # plt.xlabel('I (Reference)')
    # plt.legend()
    # plt.show(block=True)
    # plt.close()
    return app_mag_table


def _main_gb_transform_calc_TEST(directory,
                                 ref_stars_file,
                                 plot_results=False,
                                 save_plots=False,
                                 file_suffix=[".fits",".fit",".fts"],
                                 exposure_key='EXPTIME',
                                 name_key='Name',
                                 **kwargs):
    # TODO: Docstring.
    # TODO: Fix errors when save_plots = False.
    reference_stars, ref_star_positions = read_ref_stars(ref_stars_file)
    large_table_columns = init_large_table_columns()

    if save_plots:
        save_loc = kwargs.get('save_loc')
        unique_id = kwargs.get('unique_id')
        if not os.path.exists(save_loc):
            os.mkdir(save_loc)

    "Create the text file for logging problem files."
    with open(os.path.join(save_loc, 'ExcludedFiles.txt'), 'a') as f:
        f.write('File')
        f.write('\t')
        f.write('Reason')
        f.write('\n')
    "Create an array of all .fits files in the directory (including subfolders)."
    excluded_files = 0
    filecount = 0
    file_paths = []
    file_names = []
    for dirpth, _, files in os.walk(directory):
        for file in files:
            if file.endswith(any(file_suffix)):
                file_paths.append(os.path.join(dirpth, file))
                file_names.append(file)
                filecount += 1
    "Split the files into those for calculation and those for verification."
    shuffle(file_paths)
    split_decimal = 0.7
    split_filecount_location = math.ceil(split_decimal * filecount)
    calculation_files = file_paths[:split_filecount_location]
    verification_files = file_paths[split_filecount_location:]
    with open(os.path.join(save_loc, 'CalculationVerificationSplit.txt'), 'a') as f:
        f.write('File Path'+'\t'+'Calculation/Verification')
        for calc_file in calculation_files:
            f.write('\n'+f'{calc_file}'+'\t'+'Calculation')
        for verify_file in verification_files:
            f.write('\n'+f'{verify_file}'+'\t'+'Verification')
    "Iterate over the images."
    for file_num, filepath in enumerate(tqdm(calculation_files)):
        # filepath = os.path.join(dirpath, filename)
        hdr, imgdata = read_fits_file(filepath)
        exptime = hdr[exposure_key]
        bkg, bkg_std = calculate_img_bkg(imgdata)
        irafsources = detecting_stars(imgdata, bkg=bkg, bkg_std=bkg_std)
        if not irafsources:
            with open(os.path.join(save_loc, 'ExcludedFiles.txt'), 'a') as f:
                f.write(f'{filepath}')
                f.write('\t')
                f.write('No sources detected')
                f.write('\n')
            excluded_files += 1
            continue
        _, fwhm, fwhm_std = calculate_fwhm(irafsources)
        photometry_result = perform_photometry(
            irafsources, fwhm, imgdata, bkg=bkg)
        fluxes = np.array(photometry_result['flux_fit'])
        instr_mags = calculate_magnitudes(photometry_result, exptime)
        instr_mags_sigma = calculate_magnitudes_sigma(
            photometry_result, exptime)
        wcs = WCS(hdr)
        skypositions = convert_pixel_to_ra_dec(irafsources, wcs)
        try:
            altazpositions = convert_ra_dec_to_alt_az(skypositions, hdr,
                                                      lat_key='SITELAT',
                                                      lon_key='SITELONG',
                                                      elev_key='SITEELEV')
        except AttributeError as e:
            with open(os.path.join(save_loc, 'ExcludedFiles.txt'), 'a') as f:
                f.write(f'{filepath}')
                f.write('\t')
                f.write('No plate solution found')
                f.write('\n')
                excluded_files += 1
            continue
        matched_stars = find_ref_stars(reference_stars,
                                       ref_star_positions,
                                       skypositions,
                                       instr_mags,
                                       instr_mags_sigma,
                                       fluxes,
                                       ground_based=True,
                                       altazpositions=altazpositions)
        if not matched_stars:
            with open(os.path.join(save_loc, 'ExcludedFiles.txt'), 'a') as f:
                f.write(f'{filepath}')
                f.write('\t')
                f.write('No reference star found in image')
                f.write('\n')
                excluded_files += 1
            continue

        large_table_columns = update_large_table_columns(large_table_columns,
                                                         filepath,
                                                         matched_stars,
                                                         hdr,
                                                         exptime,
                                                         ground_based=True,
                                                         name_key=name_key)
    with open(os.path.join(save_loc, 'ExcludedFiles.txt'), 'a') as f:
        f.write('Total excluded:')
        f.write('\t')
        f.write(
            f'{excluded_files} / {split_filecount_location} ({100*(excluded_files/split_filecount_location):.1f}%)')
    large_stars_table = create_large_stars_table(
        large_table_columns, ground_based=True)
    # large_stars_table = remove_large_airmass(large_stars_table, max_airmass=3.0)
    stars_table, different_filter_list = group_each_star_GB(large_stars_table)
    stars_table.pprint(max_lines=30, max_width=200)
    if save_plots:
        ascii.write(stars_table, os.path.join(
            save_loc, 'stars_table.csv'), format='csv')
    gb_transform_table =\
        calc_gb_first_transforms_AVG(stars_table,
                                     different_filter_list,
                                     save_loc,
                                     plot_results=plot_results,
                                     save_plots=save_plots)
    gb_transform_table.pprint(max_lines=30, max_width=-1)
    gb_final_transforms =\
        ground_based_second_order_transforms(gb_transform_table,
                                             plot_results=plot_results,
                                             save_plots=save_plots,
                                             save_loc=save_loc)
    gb_final_transforms.pprint_all()
    if save_plots:
        gb_final_transforms =\
            ground_based_second_order_transforms(gb_transform_table,
                                                 plot_results=plot_results,
                                                 save_plots=save_plots,
                                                 save_loc=save_loc)
        formats = {
            'k\'\'_fCI': '%0.3f',
            'k\'\'_fCI_sigma': '%0.3f',
            'T_fCI': '%0.3f',
            'T_fCI_sigma': '%0.3f',
            'k\'_f': '%0.3f',
            'k\'_f_sigma': '%0.3f',
            'Z_f': '%0.3f',
            'Z_f_sigma': '%0.3f'
        }
        ascii.write(gb_final_transforms,
                    f"{os.path.join(save_loc, '_gb_final_transforms')}.csv", 
                    format='csv')
        write_table_to_latex(gb_final_transforms,
                             f"{os.path.join(save_loc, 'gb_final_transforms')}.txt",
                             formats=formats)
    hidden_transform_table = None
    exoatmospheric_table = exoatmospheric_mags_Warner(
        stars_table, gb_final_transforms, different_filter_list)
    hidden_transform_table =\
        hidden_transform_Warner(exoatmospheric_table,
                                gb_final_transforms,
                                different_filter_list,
                                save_plots,
                                save_loc=save_loc)
    verify_save_loc = os.path.join(save_loc, 'Verification')
    app_mag_table = verify_gb_transforms_auto(directory,
                                              verification_files,
                                              ref_stars_file,
                                              gb_final_transforms,
                                              hidden_transform_table,
                                              plot_results=True,
                                              save_plots=True,
                                              file_suffix=file_suffix,
                                              exposure_key=exposure_key,
                                              name_key=name_key,
                                              save_loc=verify_save_loc)
    return large_stars_table


def init_star_aux_table_columns():
    filenames = []
    times = []
    filters = []
    fwhms_pixels = []
    fwhm_pixels_sigma = []
    fwhms_arcsec = []
    fwhm_arcsec_sigma = []
    num_sources = []
    background_sky_brightness = []
    background_sky_brightness_sigma = []
    azimuth = []
    elevation = []
    airmass = []
    star_aux_table_columns = namedtuple('sat_aux_table_columns',
                                        ['filenames',
                                         'times',
                                         'filters',
                                         'fwhms_pixels',
                                         'fwhm_pixels_sigma',
                                         'fwhms_arcsec',
                                         'fwhm_arcsec_sigma',
                                         'num_sources',
                                         'background_sky_brightness',
                                         'background_sky_brightness_sigma',
                                         'azimuth',
                                         'elevation',
                                         'airmass'])
    return star_aux_table_columns(filenames,
                                  times,
                                  filters,
                                  fwhms_pixels,
                                  fwhm_pixels_sigma,
                                  fwhms_arcsec,
                                  fwhm_arcsec_sigma,
                                  num_sources,
                                  background_sky_brightness,
                                  background_sky_brightness_sigma,
                                  azimuth,
                                  elevation,
                                  airmass)


def update_star_aux_columns(star_aux_table_columns,
                            filename,
                            time,
                            img_filter,
                            fwhm,
                            fwhm_sigma,
                            fwhm_arcsec,
                            fwhm_arcsec_sigma,
                            num_sources,
                            background_sky_brightness,
                            background_sky_brightness_sigma,
                            azimuth,
                            elevation,
                            airmass):
    updated_star_aux_table_columns = star_aux_table_columns
    updated_star_aux_table_columns.filenames.append(filename)
    updated_star_aux_table_columns.times.append(time)
    updated_star_aux_table_columns.filters.append(img_filter)
    updated_star_aux_table_columns.fwhms_pixels.append(fwhm)
    updated_star_aux_table_columns.fwhm_pixels_sigma.append(fwhm_sigma)
    updated_star_aux_table_columns.fwhms_arcsec.append(fwhm_arcsec)
    updated_star_aux_table_columns.fwhm_arcsec_sigma.append(fwhm_arcsec_sigma)
    updated_star_aux_table_columns.num_sources.append(num_sources)
    updated_star_aux_table_columns.background_sky_brightness.append(
        background_sky_brightness)
    updated_star_aux_table_columns.background_sky_brightness_sigma.append(
        background_sky_brightness_sigma)
    updated_star_aux_table_columns.azimuth.append(azimuth)
    updated_star_aux_table_columns.elevation.append(elevation)
    updated_star_aux_table_columns.airmass.append(airmass)
    return updated_star_aux_table_columns


def create_star_aux_table(star_aux_table_columns):
    star_aux_table = Table(
        names=[
            'filename',
            'Time (JD)',
            'filter',
            'FWHM_pixel',
            'FWHM_pixel_sigma',
            'FWHM_arcsec',
            'FWHM_arcsec_sigma',
            'Number of Sources',
            'BSB',
            'BSB_sigma',
            'Azimuth',
            'Elevation',
            'X'
        ],
        data=[
            star_aux_table_columns.filenames,
            star_aux_table_columns.times,
            star_aux_table_columns.filters,
            star_aux_table_columns.fwhms_pixels,
            star_aux_table_columns.fwhm_pixels_sigma,
            star_aux_table_columns.fwhms_arcsec,
            star_aux_table_columns.fwhm_arcsec_sigma,
            star_aux_table_columns.num_sources,
            star_aux_table_columns.background_sky_brightness,
            star_aux_table_columns.background_sky_brightness_sigma,
            star_aux_table_columns.azimuth,
            star_aux_table_columns.elevation,
            star_aux_table_columns.airmass
        ]
    )
    return star_aux_table


def calculate_slopes_Warner(stars_table, different_filter_list, save_plots, **kwargs):
    stars_for_second_order_extinction, multiple_stars = get_stars_with_multiple_observations(
        stars_table)
    slope_filters = [
        f"slope_{different_filter}" for different_filter in different_filter_list]
    intercept_filters = [
        f"intercept_{different_filter}" for different_filter in different_filter_list]
    slope_filters_sigma = [
        f"slope_{different_filter}_sigma" for different_filter in different_filter_list]
    intercept_filters_sigma = [
        f"intercept_{different_filter}_sigma" for different_filter in different_filter_list]
    nan_array = np.empty(len(multiple_stars))
    nan_array.fill(np.nan)
    data_filter_table = [
        nan_array for different_filter in different_filter_list]
    star_index_columns = [
        'Field',
        'Name',
        'V_ref',
        'B-V',
        'U-B',
        'V-R',
        'V-I',
        'V_sigma',
        'e_B-V',
        'e_U-B',
        'e_V-R',
        'e_V-I'
    ]
    star_index_table = Table(
        names=star_index_columns,
        data=[
            np.empty(len(multiple_stars), dtype=object),
            np.empty(len(multiple_stars), dtype=object),
            nan_array,
            nan_array,
            nan_array,
            nan_array,
            nan_array,
            nan_array,
            nan_array,
            nan_array,
            nan_array,
            nan_array
        ]
    )
    slope_table = Table(names=slope_filters, data=data_filter_table)
    intercept_table = Table(names=intercept_filters, data=data_filter_table)
    slope_sigma_table = Table(
        names=slope_filters_sigma, data=data_filter_table)
    intercept_sigma_table = Table(
        names=intercept_filters_sigma, data=data_filter_table)
    slopes_table = hstack([star_index_table, slope_table,
                          intercept_table, slope_sigma_table,
                          intercept_sigma_table])
    colors = cm.rainbow(np.linspace(0, 1, len(multiple_stars)))
    for unique_filter in different_filter_list:
        # current_filter = stars_table[unique_filter]
        x_current_filter = f"X_{unique_filter}"
        # unique_stars = table.unique(current_filter, keys='Name')
        # colors = cm.rainbow(np.linspace(0, 1, len(multiple_stars)))
        for i, unique_star in enumerate(multiple_stars):
            # print(current_filter)
            star_mask = stars_table['Name'] == unique_star
            current_star = stars_table[star_mask]
            # print(current_star[star_index_columns][0])
            # print(current_star[star_index_columns])
            for field in star_index_columns:
                slopes_table[field][i] = current_star[field][0]
            # slopes_table[star_index_columns][i] = list(current_star[star_index_columns][0])
            # print(unique_filter)
            # print(current_star)
            x_nan_indices = np.isnan(current_star[x_current_filter])
            y_nan_indices = np.isnan(current_star[unique_filter])
            nan_indices = (x_nan_indices | y_nan_indices)
            try:
                X_plot = np.arange(
                    start=min(current_star[x_current_filter][~np.isnan(
                        current_star[x_current_filter])]) - 0.02,
                    stop=max(current_star[x_current_filter][~np.isnan(
                        current_star[x_current_filter])]) + 0.02,
                    step=0.01)
            except ValueError:
                slopes_table[f"slope_{unique_filter}"][i] = np.nan
                slopes_table[f"intercept_{unique_filter}"][i] = np.nan
                slopes_table[f"slope_{unique_filter}_sigma"][i] = np.nan
                slopes_table[f"intercept_{unique_filter}_sigma"][i] = np.nan
                continue
            # m, b = np.polyfit(current_star[x_current_filter], current_star[unique_filter], 1)
            fit, or_fit, line_init = init_linear_fitting(sigma=2.5)
            try:
                fitted_line, mask = or_fit(line_init, current_star[x_current_filter][~nan_indices],
                                           current_star[unique_filter][~nan_indices])
            except TypeError:
                # print(current_star[x_current_filter])
                # print(current_star[unique_filter])
                slopes_table[f"slope_{unique_filter}"][i] = np.nan
                slopes_table[f"intercept_{unique_filter}"][i] = np.nan
                slopes_table[f"slope_{unique_filter}_sigma"][i] = np.nan
                slopes_table[f"intercept_{unique_filter}_sigma"][i] = np.nan
                continue
            filtered_data = np.ma.masked_array(
                current_star[unique_filter][~nan_indices], mask=mask)
            m = fitted_line.slope.value
            b = fitted_line.intercept.value
            cov = fit.fit_info['param_cov']
            try:
                m_sigma = sqrt(cov[0][0])
                b_sigma = sqrt(cov[1][1])
            except TypeError:
                m_sigma = np.nan
                b_sigma = np.nan
            plt.plot(current_star[x_current_filter],
                     current_star[unique_filter], 'o', fillstyle='none',
                     color=colors[i], label="Clipped Data")
            plt.plot(current_star[x_current_filter][~nan_indices], filtered_data, 'o', color=colors[i],
                     label="Fitted Data")
            # plt.scatter(current_star[x_current_filter], current_star[unique_filter], color=colors[i], label=unique_star)
            plt.plot(X_plot, m * X_plot + b, color=colors[i])
            slopes_table[f"slope_{unique_filter}"][i] = m
            slopes_table[f"intercept_{unique_filter}"][i] = b
            slopes_table[f"slope_{unique_filter}_sigma"][i] = m_sigma
            slopes_table[f"intercept_{unique_filter}_sigma"][i] = b_sigma
        # plt.plot(current_filter['X'], current_filter['mag_instrumental'], 'o')
        plt.xlabel('X')
        plt.ylabel(unique_filter.lower())
        plt.title("Slope of a Star's magnitude vs. airmass")
        plt.ylim([min(stars_table[unique_filter][~np.isnan(stars_table[unique_filter])]) * 1.05,
                  max(stars_table[unique_filter][~np.isnan(stars_table[unique_filter])]) * 0.95])
        plt.gca().invert_yaxis()
        # plt.title(unique_field)
        # plt.legend()
        if save_plots:
            save_loc = f"{os.path.join(kwargs.get('save_loc'), f'Slopes{unique_filter}')}.png"
            plt.savefig(save_loc)
        plt.show()
        plt.close()
    # Column names to keep.
    # 'Field','Name','V_ref','B-V','U-B','V-R','V-I','V_sigma','e_B-V','e_U-B','e_V-R','e_V-I'
    # print(stars_for_second_order_extinction.columns)
    # slopes_table.pprint(max_lines=-1, max_width=250)
    return slopes_table


def get_stars_with_multiple_observations(stars_table):
    list_of_stars = stars_table['Name']
    count_of_stars = Counter(list_of_stars)
    multiple_stars = [
        star for star in count_of_stars if count_of_stars[star] > 1]
    mask = np.in1d(np.array(stars_table['Name']), np.array(multiple_stars))
    stars_for_second_order_extinction = stars_table[list(mask)]
    # stars_for_second_order_extinction.pprint(max_lines=-1, max_width=-1)
    return stars_for_second_order_extinction, multiple_stars


def second_order_extinction_calc_Warner(slopes_table,
                                        different_filter_list,
                                        save_plots, **kwargs):
    filter_column = []
    CI_column = []
    k_primeprime_column = []
    k_prime_column = []
    k_primeprime_sigma_column = []
    k_prime_sigma_column = []
    for different_filter in different_filter_list:
        colour_indices = get_all_colour_indices(different_filter)
        for colour_index in colour_indices:
            # print(different_filter)
            # print(colour_index)
            # print(slopes_table.pprint_all())
            filter_column.append(different_filter)
            CI_column.append(colour_index)
            # print(slopes_table[colour_index])
            ci_plot = np.arange(min(slopes_table[colour_index][~np.isnan(slopes_table[colour_index])]) - 0.1,
                                max(slopes_table[colour_index][~np.isnan(
                                    slopes_table[colour_index])]) + 0.1,
                                step=0.01)
            # fit, or_fit, line_init = init_linear_fitting(sigma=1.5)
            fit, or_fit, line_init = init_linear_fitting(
                niter=100, sigma=2.0, slope=0.0, intercept=0.5)
            # try:
            x_nan_indices = np.isnan(slopes_table[colour_index])
            y_nan_indices = np.isnan(slopes_table[f"slope_{different_filter}"])
            nan_indices = (x_nan_indices | y_nan_indices)
            fitted_line, mask =\
                or_fit(line_init,
                       slopes_table[colour_index][~nan_indices],
                       slopes_table[f"slope_{different_filter}"][~nan_indices])
            # except TypeError as e:
            #     # print(current_star[x_current_filter])
            #     # print(current_star[unique_filter])
            #     # slopes_table[f"slope_{unique_filter}"][i] = np.nan
            #     # slopes_table[f"intercept_{unique_filter}"][i] = np.nan
            #     # slopes_table[f"slope_{unique_filter}_sigma"][i] = np.nan
            #     # slopes_table[f"intercept_{unique_filter}_sigma"][i] = np.nan
            #     k_primeprime_column.append(np.nan)
            #     k_prime_column.append(np.nan)
            #     k_primeprime_sigma_column.append(np.nan)
            #     k_prime_sigma_column.append(np.nan)
            #     print(e)
            #     continue
            filtered_data = np.ma.masked_array(
                slopes_table[f"slope_{different_filter}"][~nan_indices], mask=mask)
            m = fitted_line.slope.value
            b = fitted_line.intercept.value
            cov = fit.fit_info['param_cov']
            try:
                m_sigma = sqrt(cov[0][0])
                b_sigma = sqrt(cov[1][1])
            except TypeError:
                m_sigma = np.nan
                b_sigma = np.nan
            k_primeprime_column.append(m)
            k_prime_column.append(b)
            k_primeprime_sigma_column.append(m_sigma)
            k_prime_sigma_column.append(b_sigma)
            # plt.plot(slopes_table[colour_index], slopes_table[f"slope_{different_filter}"], 'o')
            plt.plot(slopes_table[colour_index], slopes_table[f"slope_{different_filter}"], 'o',
                     fillstyle='none', label="Clipped Data")
            plt.plot(slopes_table[colour_index][~nan_indices],
                     filtered_data, 'o', color='#1f77b4', label="Fitted Data")
            plt.plot(ci_plot, m * ci_plot + b, '-',
                     label=f"k''={m:0.3f}, k'={b:0.3f}")
            plt.ylabel(f'slope$_{{{different_filter}}}$')
            plt.xlabel(colour_index)
            plt.title(
                f"Second Order extinction (slope$_{{{different_filter}}}$ v. {colour_index})")
            plt.legend()
            if save_plots:
                save_loc = f"{os.path.join(kwargs.get('save_loc'), f'SecondOrderExtinction{different_filter}{colour_index}')}.png"
                plt.savefig(save_loc)
            plt.show()
            plt.close()
    # print(filter_column)
    # print(CI_column)
    # print(k_primeprime_column)
    # print(k_prime_column)
    # print(k_primeprime_sigma_column)
    # print(k_prime_sigma_column)
    extinction_table_Warner = Table(
        names=[
            'filter',
            'CI',
            'k\'\'_fCI',
            'k\'\'_fCI_sigma',
            'k\'_f',
            'k\'_f_sigma'
        ],
        data=[
            filter_column,
            CI_column,
            k_primeprime_column,
            k_primeprime_sigma_column,
            k_prime_column,
            k_prime_sigma_column
        ])
    return extinction_table_Warner


def calculate_slopes_Buchheim(stars_table,
                              different_filter_list,
                              save_plots,
                              **kwargs):
    stars_for_second_order_extinction,\
        multiple_stars = get_stars_with_multiple_observations(
        stars_table)
    slope_filters = [
        f"slope_{different_filter}" for different_filter in different_filter_list]
    intercept_filters = [
        f"intercept_{different_filter}" for different_filter in different_filter_list]
    slope_filters_sigma = [
        f"slope_{different_filter}_sigma" for different_filter in different_filter_list]
    intercept_filters_sigma = [
        f"intercept_{different_filter}_sigma" for different_filter in different_filter_list]
    nan_array = np.empty(len(multiple_stars))
    nan_array.fill(np.nan)
    data_filter_table = [
        nan_array for different_filter in different_filter_list]
    num_filters = len(different_filter_list)
    all_indices, all_indices_formatted = get_all_indicies_combinations(
        different_filter_list, num_filters, multiple_filters=True)
    data_instr_index_table = [
        nan_array for different_index in all_indices_formatted]

    star_index_columns = [
        'Field',
        'Name',
        'V_ref',
        'B-V',
        'U-B',
        'V-R',
        'V-I',
        'V_sigma',
        'e_B-V',
        'e_U-B',
        'e_V-R',
        'e_V-I'
    ]
    star_index_table = Table(
        names=star_index_columns,
        data=[
            np.empty(len(multiple_stars), dtype=object),
            np.empty(len(multiple_stars), dtype=object),
            nan_array,
            nan_array,
            nan_array,
            nan_array,
            nan_array,
            nan_array,
            nan_array,
            nan_array,
            nan_array,
            nan_array
        ]
    )
    slope_table = Table(names=slope_filters, data=data_filter_table)
    intercept_table = Table(names=intercept_filters, data=data_filter_table)
    slope_sigma_table = Table(
        names=slope_filters_sigma, data=data_filter_table)
    intercept_sigma_table = Table(
        names=intercept_filters_sigma, data=data_filter_table)
    instr_index_table = Table(
        names=all_indices_formatted, data=data_instr_index_table)
    for i, unique_star in enumerate(multiple_stars):
        star_mask = stars_table['Name'] == unique_star
        current_star = stars_table[star_mask]
        for instr_index_name in all_indices_formatted:
            # first_mag = current_star[instr_index_name[0]]
            # second_mag = current_star[instr_index_name[-1]]
            instr_index = np.mean(current_star[instr_index_name])
            instr_index_table[instr_index_name][i] = instr_index

    instr_index_table.pprint(max_lines=-1, max_width=150)
    slopes_table = hstack([star_index_table,
                           slope_table,
                           intercept_table,
                           slope_sigma_table,
                           intercept_sigma_table,
                           instr_index_table])
    colors = cm.rainbow(np.linspace(0, 1, len(multiple_stars)))
    for unique_filter in different_filter_list:
        # current_filter = stars_table[unique_filter]
        x_current_filter = f"X_{unique_filter}"
        # unique_stars = table.unique(current_filter, keys='Name')
        # colors = cm.rainbow(np.linspace(0, 1, len(multiple_stars)))
        for i, unique_star in enumerate(multiple_stars):
            # print(current_filter)
            star_mask = stars_table['Name'] == unique_star
            current_star = stars_table[star_mask]
            # print(current_star[star_index_columns][0])
            # print(current_star[star_index_columns])
            for field in star_index_columns:
                slopes_table[field][i] = current_star[field][0]
            # slopes_table[star_index_columns][i] = list(current_star[star_index_columns][0])
            # print(unique_filter)
            # print(current_star)
            x_nan_indices = np.isnan(current_star[x_current_filter])
            y_nan_indices = np.isnan(current_star[unique_filter])
            nan_indices = (x_nan_indices | y_nan_indices)
            try:
                X_plot = np.arange(
                    start=min(current_star[x_current_filter][~np.isnan(
                        current_star[x_current_filter])]) - 0.02,
                    stop=max(current_star[x_current_filter][~np.isnan(
                        current_star[x_current_filter])]) + 0.02,
                    step=0.01)
            except ValueError:
                slopes_table[f"slope_{unique_filter}"][i] = np.nan
                slopes_table[f"intercept_{unique_filter}"][i] = np.nan
                slopes_table[f"slope_{unique_filter}_sigma"][i] = np.nan
                slopes_table[f"intercept_{unique_filter}_sigma"][i] = np.nan
                continue
            # m, b = np.polyfit(current_star[x_current_filter], current_star[unique_filter], 1)
            fit, or_fit, line_init = init_linear_fitting(sigma=2.5)
            try:
                fitted_line, mask = or_fit(line_init, current_star[x_current_filter][~nan_indices],
                                           current_star[unique_filter][~nan_indices])
            except TypeError:
                # print(current_star[x_current_filter])
                # print(current_star[unique_filter])
                slopes_table[f"slope_{unique_filter}"][i] = np.nan
                slopes_table[f"intercept_{unique_filter}"][i] = np.nan
                slopes_table[f"slope_{unique_filter}_sigma"][i] = np.nan
                slopes_table[f"intercept_{unique_filter}_sigma"][i] = np.nan
                continue
            filtered_data = np.ma.masked_array(
                current_star[unique_filter][~nan_indices], mask=mask)
            m = fitted_line.slope.value
            b = fitted_line.intercept.value
            cov = fit.fit_info['param_cov']
            try:
                m_sigma = sqrt(cov[0][0])
                b_sigma = sqrt(cov[1][1])
            except TypeError:
                m_sigma = np.nan
                b_sigma = np.nan
            plt.plot(current_star[x_current_filter],
                     current_star[unique_filter],
                     'o', fillstyle='none',
                     color=colors[i], label="Clipped Data")
            plt.plot(current_star[x_current_filter][~nan_indices],
                     filtered_data, 'o', color=colors[i],
                     label="Fitted Data")
            # plt.scatter(current_star[x_current_filter], 
            # current_star[unique_filter], color=colors[i], label=unique_star)
            plt.plot(X_plot, m * X_plot + b, color=colors[i])
            slopes_table[f"slope_{unique_filter}"][i] = m
            slopes_table[f"intercept_{unique_filter}"][i] = b
            slopes_table[f"slope_{unique_filter}_sigma"][i] = m_sigma
            slopes_table[f"intercept_{unique_filter}_sigma"][i] = b_sigma
        # plt.plot(current_filter['X'], current_filter['mag_instrumental'], 'o')
        plt.xlabel('X')
        plt.ylabel(unique_filter.lower())
        plt.title("Slope of a Star's magnitude vs. airmass")
        plt.ylim([min(stars_table[unique_filter][~np.isnan(stars_table[unique_filter])]) * 1.05,
                  max(stars_table[unique_filter][~np.isnan(stars_table[unique_filter])]) * 0.95])
        plt.gca().invert_yaxis()
        # plt.title(unique_field)
        # plt.legend()
        if save_plots:
            save_loc = f"{os.path.join(kwargs.get('save_loc'), f'Slopes{unique_filter}')}.png"
            plt.savefig(save_loc)
        plt.show()
        plt.close()
    # Column names to keep.
    # 'Field','Name','V_ref','B-V','U-B','V-R','V-I','V_sigma','e_B-V','e_U-B','e_V-R','e_V-I'
    # print(stars_for_second_order_extinction.columns)
    # slopes_table.pprint(max_lines=-1, max_width=250)
    return slopes_table


def second_order_extinction_calc_Buchheim(stars_table,
                                          different_filter_list,
                                          save_plots, **kwargs):
    x_list = [
        f'X_{different_filter}' for different_filter in different_filter_list]
    stars_table.sort(x_list)
    unique_fields = table.unique(stars_table, keys=['Field'])
    unique_stars = table.unique(stars_table, keys=['Name'])
    mags_list = np.empty(2)
    ci_list = np.empty(2)
    x_list = np.empty(2)
    ci = 'b-v'
    # print(unique_fields)
    for different_filter in different_filter_list:
        for field in unique_fields['Field']:
            current_field_index = stars_table['Field'] == field
            current_field = stars_table[current_field_index]
            names_list = list(current_field['Name'])
            star_combinations = list(combinations(names_list, 2))
            if len(star_combinations) > 1:
                delta_mags_list = np.empty(len(star_combinations))
                delta_ci_X_list = np.empty(len(star_combinations))
                delta_mags_list.fill(np.nan)
                delta_ci_X_list.fill(np.nan)
                for k, combination in enumerate(star_combinations):
                    mags_list.fill(np.nan)
                    ci_list.fill(np.nan)
                    x_list.fill(np.nan)
                    for i, star in enumerate(combination):
                        current_star_index = stars_table['Name'] == star
                        if sum(current_star_index) > 1:
                            rand_index = choice(
                                np.where(current_star_index)[0])
                            current_star_index[np.where(current_star_index)[0][~np.where(
                                np.where(current_star_index)[0] == rand_index)[0]]] = False
                        current_star = stars_table[current_star_index]
                        mags_list[i] = current_star[different_filter]
                        x_list[i] = current_star[f"X_{different_filter}"]
                        try:
                            ci_list[i] = current_star[ci]
                            table_ci = ci
                        except KeyError:
                            if 'v' in ci:
                                table_ci = ci.replace('v', 'g')
                            else:
                                table_ci = ci
                            try:
                                ci_list[i] = current_star[table_ci]
                            except KeyError:
                                if 'b' in ci:
                                    table_ci = table_ci.replace('b', 'u')
                                ci_list[i] = current_star[table_ci]
                    delta_mag = np.abs(mags_list[1] - mags_list[0])
                    delta_ci = np.abs(ci_list[1] - ci_list[0])
                    x_diff = np.abs(x_list[1] - x_list[0])
                    if delta_mag == 0 and delta_ci == 0 and x_diff == 0:
                        continue
                    if x_diff > 0.5:
                        continue
                    avg_x = np.mean(x_list)
                    delta_mags_list[k] = delta_mag
                    ########## FIXME: Fix this. #############
                    delta_ci_X_list[k] = delta_ci * avg_x
                fit, or_fit, line_init = init_linear_fitting(
                    niter=100, sigma=2.5, slope=0.0)
                # try:
                x_nan_indices = np.isnan(delta_ci_X_list)
                y_nan_indices = np.isnan(delta_mags_list)
                nan_indices = (x_nan_indices | y_nan_indices)
                try:
                    fitted_line, mask = or_fit(line_init, delta_ci_X_list[~nan_indices],
                                               delta_mags_list[~nan_indices])
                except TypeError:
                    continue
                filtered_data = np.ma.masked_array(
                    delta_mags_list[~nan_indices], mask=mask)
                m = fitted_line.slope.value
                b = fitted_line.intercept.value
                cov = fit.fit_info['param_cov']
                try:
                    m_sigma = sqrt(cov[0][0])
                    b_sigma = sqrt(cov[1][1])
                except TypeError:
                    m_sigma = np.nan
                    b_sigma = np.nan
                delta_ci_X_plot = np.arange(min(delta_ci_X_list[~np.isnan(delta_ci_X_list)]) - 0.1,
                                            max(delta_ci_X_list[~np.isnan(delta_ci_X_list)]) + 0.1, step=0.01)
                plt.plot(delta_ci_X_list, delta_mags_list, 'o',
                         fillstyle='none', label="Clipped Data")
                plt.plot(delta_ci_X_list[~nan_indices], filtered_data,
                         'o', color='#1f77b4', label="Fitted Data")
                plt.plot(delta_ci_X_list, m * delta_ci_X_list + b, '-',
                         label=f"k''={m:0.3f}, $\Delta{{{different_filter}}}_0$={b:0.3f}")
                plt.ylabel(f'$\Delta{{{different_filter}}}$')
                plt.xlabel(f"$\Delta({{{table_ci}}})$ $\cdot X$")
                plt.title(
                    f"Second Order extinction ($\Delta{{{different_filter}}}$ v. $\Delta$ $({{{table_ci}}})$ $\cdot X$)")
                plt.legend()
                if save_plots:
                    save_loc = f"{os.path.join(kwargs.get('save_loc'), f'SecondOrderExtinction-delta_{different_filter}_{table_ci}_{field}')}.png"
                    plt.savefig(save_loc)
                plt.show()
                plt.close()
                # plt.plot(delta_ci_X_list, delta_mags_list, 'o')
                # plt.show()
                # plt.close()
        # print(star_combinations)
    return


def extinction_calc_Buchheim_sect6(slopes_table, different_filter_list, save_plots, **kwargs):
    filter_column = []
    CI_column = []
    k_primeprime_column = []
    k_prime_column = []
    k_primeprime_sigma_column = []
    k_prime_sigma_column = []
    for different_filter in different_filter_list:
        colour_indices = get_all_colour_indices(different_filter)
        colour_index, _ = get_colour_index_lower(different_filter)
        # colour_index = 'B-V'
        # for colour_index in colour_indices:
        filter_column.append(different_filter)
        # ci = re.sub('[^a-zA-Z]+', '', colour_index)
        ci = colour_index.lower()
        # ci = ci.lower()
        try:
            ci_plot = np.arange(min(slopes_table[ci][~np.isnan(slopes_table[ci])]) - 0.1,
                                max(slopes_table[ci][~np.isnan(slopes_table[ci])]) + 0.1, step=0.01)
            table_ci = ci
            print(table_ci)
        except KeyError:
            if 'v' in ci:
                table_ci = ci.replace('v', 'g')
            else:
                table_ci = ci
            try:
                ci_plot = np.arange(min(slopes_table[table_ci][~np.isnan(slopes_table[table_ci])]) - 0.1,
                                    max(slopes_table[table_ci][~np.isnan(slopes_table[table_ci])]) + 0.1, step=0.01)
            except KeyError:
                if 'b' in ci:
                    table_ci = table_ci.replace('b', 'u')
                ci_plot = np.arange(min(slopes_table[table_ci][~np.isnan(slopes_table[table_ci])]) - 0.1,
                                    max(slopes_table[table_ci][~np.isnan(slopes_table[table_ci])]) + 0.1, step=0.01)
        CI_column.append(table_ci)
        # ci_plot = np.arange(min(slopes_table[ci]) - 0.1, max(slopes_table[ci]) + 0.1, step=0.01)
        fit, or_fit, line_init = init_linear_fitting(
            niter=100, sigma=2.0, slope=0.0, intercept=0.5)
        # try:
        x_nan_indices = np.isnan(slopes_table[table_ci])
        y_nan_indices = np.isnan(slopes_table[f"slope_{different_filter}"])
        nan_indices = (x_nan_indices | y_nan_indices)
        fitted_line, mask =\
            or_fit(line_init,
                   slopes_table[table_ci][~nan_indices],
                   slopes_table[f"slope_{different_filter}"][~nan_indices])
        # except TypeError as e:
        #     # print(current_star[x_current_filter])
        #     # print(current_star[unique_filter])
        #     # slopes_table[f"slope_{unique_filter}"][i] = np.nan
        #     # slopes_table[f"intercept_{unique_filter}"][i] = np.nan
        #     # slopes_table[f"slope_{unique_filter}_sigma"][i] = np.nan
        #     # slopes_table[f"intercept_{unique_filter}_sigma"][i] = np.nan
        #     k_primeprime_column.append(np.nan)
        #     k_prime_column.append(np.nan)
        #     k_primeprime_sigma_column.append(np.nan)
        #     k_prime_sigma_column.append(np.nan)
        #     print(e)
        #     continue
        filtered_data = np.ma.masked_array(
            slopes_table[f"slope_{different_filter}"][~nan_indices], mask=mask)
        m = fitted_line.slope.value
        b = fitted_line.intercept.value
        cov = fit.fit_info['param_cov']
        try:
            m_sigma = sqrt(cov[0][0])
            b_sigma = sqrt(cov[1][1])
        except TypeError:
            m_sigma = np.nan
            b_sigma = np.nan
        k_primeprime_column.append(m)
        k_prime_column.append(b)
        k_primeprime_sigma_column.append(m_sigma)
        k_prime_sigma_column.append(b_sigma)
        # plt.plot(slopes_table[colour_index], slopes_table[f"slope_{different_filter}"], 'o')
        plt.plot(slopes_table[table_ci],
                 slopes_table[f"slope_{different_filter}"],
                 'o',
                 fillstyle='none', label="Clipped Data")
        plt.plot(slopes_table[table_ci][~nan_indices],
                 filtered_data,
                 'o', color='#1f77b4', label="Fitted Data")
        plt.plot(ci_plot, m * ci_plot + b, '-',
                 label=f"k''={m:0.3f}, k'={b:0.3f}")
        plt.ylabel(f'slope$_{{{different_filter}}}$')
        plt.xlabel(table_ci)
        plt.title(
            f"Second Order extinction (slope$_{{{different_filter}}}$ v. {table_ci})")
        plt.legend()
        if save_plots:
            save_loc = f"{os.path.join(kwargs.get('save_loc'), f'SecondOrderExtinction-{different_filter}_{table_ci}')}.png"
            plt.savefig(save_loc)
        plt.show()
        plt.close()
    # print(filter_column)
    # print(CI_column)
    # print(k_primeprime_column)
    # print(k_prime_column)
    # print(k_primeprime_sigma_column)
    # print(k_prime_sigma_column)
    extinction_table_Buchheim = Table(
        names=[
            'filter',
            'CI',
            'k\'\'_fCI',
            'k\'\'_fCI_sigma',
            'k\'_f',
            'k\'_f_sigma'
        ],
        data=[
            filter_column,
            CI_column,
            k_primeprime_column,
            k_primeprime_sigma_column,
            k_prime_column,
            k_prime_sigma_column
        ])
    return extinction_table_Buchheim


def exoatmospheric_mags_Buchheim(stars_table,
                                 extinction_table_Warner,
                                 different_filter_list):
    # m_0 = m - k'_f * X - k''_fCI * X * CI
    nan_array = np.empty(len(stars_table))
    nan_array.fill(np.nan)
    star_index_columns = [
        'Field',
        'Name',
        'V_ref',
        'B-V',
        'U-B',
        'V-R',
        'V-I',
        'V_sigma',
        'e_B-V',
        'e_U-B',
        'e_V-R',
        'e_V-I'
    ]
    # try:
    exoatmospheric_table_begin = Table(
        names=[
            'Field',
            'Name',
            'V_ref',
            'B-V',
            'U-B',
            'V-R',
            'V-I',
            'V_sigma',
            'e_B-V',
            'e_U-B',
            'e_V-R',
            'e_V-I',
            # 'b B-V',
            # 'g B-V',
            # 'g V-R',
            # 'g V-I',
            # 'r V-R'
        ],
        data=[
            np.empty(len(stars_table), dtype=object),
            np.empty(len(stars_table), dtype=object),
            nan_array,
            nan_array,
            nan_array,
            nan_array,
            nan_array,
            nan_array,
            nan_array,
            nan_array,
            nan_array,
            nan_array,
            # nan_array,
            # nan_array,
            # nan_array,
            # nan_array,
            # nan_array
        ])
    exoatmospheric_table_filter_ci_columns = []
    for instr_filter in different_filter_list:
        colour_indices_list = get_all_colour_indices(instr_filter)
        for colour_index in colour_indices_list:
            exoatmospheric_table_filter_ci_columns.append(
                f"{instr_filter} {colour_index}")
    exoatmospheric_table_filter_ci_data = np.empty(
        (len(nan_array), len(exoatmospheric_table_filter_ci_columns)))
    exoatmospheric_table_filter_ci_data.fill(np.nan)
    exoatmospheric_table_filter_ci =\
        Table(names=exoatmospheric_table_filter_ci_columns,
              data=exoatmospheric_table_filter_ci_data)
    exoatmospheric_table = hstack(
        (exoatmospheric_table_begin, exoatmospheric_table_filter_ci))
    i = 0
    for star in stars_table:
        for field in star_index_columns:
            exoatmospheric_table[field][i] = star[field]
        # exoatmospheric_table['Name'][i] = star['Name']
        for different_filter in different_filter_list:
            colour_indices = get_all_colour_indices(different_filter)
            x_column_name = f"X_{different_filter}"
            for colour_index in colour_indices:
                mask = ((extinction_table_Warner['filter'] == different_filter) & (
                    extinction_table_Warner['CI'] == colour_index))
                row_of_extinctions = extinction_table_Warner[mask]
                # if len(row_of_transforms) == 0 and instr_filter == 'v':
                #     instr_filter = 'g'
                #     mask = ((gb_final_transforms['filter'] == instr_filter) & (gb_final_transforms['CI'] == colour_index))
                #     row_of_transforms = gb_final_transforms[mask]
                instr_mag = star[different_filter]
                X = star[x_column_name]
                CI = star[colour_index]
                k_primeprime = row_of_extinctions['k\'\'_fCI']
                k_prime = row_of_extinctions['k\'_f']
                exoatmospheric_mag = float(
                    instr_mag - (k_prime * X) - (k_primeprime * X * CI))
                exoatmospheric_table[f"{different_filter} {colour_index}"][i]\
                    = exoatmospheric_mag
                # if different_filter == 'g':
                #     print(f"Instrumental mag for {different_filter} and\
                #    {colour_index}:")
                #     print(f"{instr_mag:0.3f}")
                #     print(f"Exoatmospheric mag for {different_filter} and\
                #    {colour_index}:")
                #     print(f"{exoatmospheric_mag:0.3f}")
        i += 1
    # except KeyError:
    #     exoatmospheric_table = Table(
    #         names=[
    #             'Field',
    #             'Name',
    #             'V_ref',
    #             'B-V',
    #             'U-B',
    #             'V-R',
    #             'V-I',
    #             'V_sigma',
    #             'e_B-V',
    #             'e_U-B',
    #             'e_V-R',
    #             'e_V-I',
    #             'u B-V',
    #             'g B-V',
    #             'g V-R',
    #             'g V-I',
    #             'r V-R',
    #             'i V-I'
    #         ],
    #         data=[
    #             np.empty(len(stars_table), dtype=object),
    #             np.empty(len(stars_table), dtype=object),
    #             nan_array,
    #             nan_array,
    #             nan_array,
    #             nan_array,
    #             nan_array,
    #             nan_array,
    #             nan_array,
    #             nan_array,
    #             nan_array,
    #             nan_array,
    #             nan_array,
    #             nan_array,
    #             nan_array,
    #             nan_array,
    #             nan_array,
    #             nan_array
    #         ])
    #     i = 0
    #     for star in stars_table:
    #         for field in star_index_columns:
    #             exoatmospheric_table[field][i] = star[field]
    #         # exoatmospheric_table['Name'][i] = star['Name']
    #         for different_filter in different_filter_list:
    #             colour_indices = get_all_colour_indices(different_filter)
    #             x_column_name = f"X_{different_filter}"
    #             for colour_index in colour_indices:
    #                 mask =\
    #   ((extinction_table_Warner['filter'] == different_filter) &\
    #   (extinction_table_Warner['CI'] == colour_index))
    #                 row_of_extinctions = extinction_table_Warner[mask]
    #                 # if len(row_of_transforms) == 0 and instr_filter == 'v':
    #                 #     instr_filter = 'g'
    #                 #     mask =\
    #    ((gb_final_transforms['filter'] == instr_filter) &\
    #   (gb_final_transforms['CI'] == colour_index))
    #                 #     row_of_transforms = gb_final_transforms[mask]
    #                 instr_mag = star[different_filter]
    #                 X = star[x_column_name]
    #                 CI = star[colour_index]
    #                 k_primeprime = row_of_extinctions['k\'\'_fCI']
    #                 k_prime = row_of_extinctions['k\'_f']
    #                 exoatmospheric_mag = float(instr_mag - (k_prime * X) -\
    #   (k_primeprime * X * CI))
    #                 exoatmospheric_table[f"{different_filter} \
    # {colour_index}"][i] = exoatmospheric_mag
    #                 # if different_filter == 'g':
    #                 #     print(f"Instrumental mag for {different_filter} and {colour_index}:")
    #                 #     print(f"{instr_mag:0.3f}")
    #                 #     print(f"Exoatmospheric mag for {different_filter} and {colour_index}:")
    #                 #     print(f"{exoatmospheric_mag:0.3f}")
    #         i += 1
    # exoatmospheric_table.pprint(max_lines=-1, max_width=250)
    return exoatmospheric_table


def exoatmospheric_mags_Warner(stars_table,
                               extinction_table_Warner,
                               different_filter_list):
    # m_0 = m - k'_f * X - k''_fCI * X * CI
    nan_array = np.empty(len(stars_table))
    nan_array.fill(np.nan)
    star_index_columns = [
        'Field',
        'Name',
        'V_ref',
        'B-V',
        'U-B',
        'V-R',
        'V-I',
        'V_sigma',
        'e_B-V',
        'e_U-B',
        'e_V-R',
        'e_V-I'
    ]
    # try:
    exoatmospheric_table_begin = Table(
        names=[
            'Field',
            'Name',
            'V_ref',
            'B-V',
            'U-B',
            'V-R',
            'V-I',
            'V_sigma',
            'e_B-V',
            'e_U-B',
            'e_V-R',
            'e_V-I',
            # 'b B-V',
            # 'g B-V',
            # 'g V-R',
            # 'g V-I',
            # 'r V-R'
        ],
        data=[
            np.empty(len(stars_table), dtype=object),
            np.empty(len(stars_table), dtype=object),
            nan_array,
            nan_array,
            nan_array,
            nan_array,
            nan_array,
            nan_array,
            nan_array,
            nan_array,
            nan_array,
            nan_array,
            # nan_array,
            # nan_array,
            # nan_array,
            # nan_array,
            # nan_array
        ])
    exoatmospheric_table_filter_ci_columns = []
    for instr_filter in different_filter_list:
        colour_indices_list = get_all_colour_indices(instr_filter)
        for colour_index in colour_indices_list:
            exoatmospheric_table_filter_ci_columns.append(
                f"{instr_filter} {colour_index}")
    exoatmospheric_table_filter_ci_data = np.empty(
        (len(nan_array), len(exoatmospheric_table_filter_ci_columns)))
    exoatmospheric_table_filter_ci_data.fill(np.nan)
    exoatmospheric_table_filter_ci =\
        Table(names=exoatmospheric_table_filter_ci_columns,
              data=exoatmospheric_table_filter_ci_data)
    exoatmospheric_table = hstack(
        (exoatmospheric_table_begin, exoatmospheric_table_filter_ci))
    i = 0
    for star in stars_table:
        for field in star_index_columns:
            exoatmospheric_table[field][i] = star[field]
        # exoatmospheric_table['Name'][i] = star['Name']
        for different_filter in different_filter_list:
            colour_indices = get_all_colour_indices(different_filter)
            x_column_name = f"X_{different_filter}"
            for colour_index in colour_indices:
                mask = ((extinction_table_Warner['filter'] == different_filter) & (
                    extinction_table_Warner['CI'] == colour_index))
                row_of_extinctions = extinction_table_Warner[mask]
                # if len(row_of_transforms) == 0 and instr_filter == 'v':
                #     instr_filter = 'g'
                #     mask = ((gb_final_transforms['filter'] == instr_filter) & (gb_final_transforms['CI'] == colour_index))
                #     row_of_transforms = gb_final_transforms[mask]
                instr_mag = star[different_filter]
                X = star[x_column_name]
                CI = star[colour_index]
                k_primeprime = row_of_extinctions['k\'\'_fCI']
                k_prime = row_of_extinctions['k\'_f']
                exoatmospheric_mag = float(
                    instr_mag - (k_prime * X) - (k_primeprime * X * CI))
                exoatmospheric_table[f"{different_filter} {colour_index}"][i] = exoatmospheric_mag
                # if different_filter == 'g':
                #     print(f"Instrumental mag for {different_filter} and {colour_index}:")
                #     print(f"{instr_mag:0.3f}")
                #     print(f"Exoatmospheric mag for {different_filter} and {colour_index}:")
                #     print(f"{exoatmospheric_mag:0.3f}")
        i += 1
    # except KeyError:
    #     exoatmospheric_table = Table(
    #         names=[
    #             'Field',
    #             'Name',
    #             'V_ref',
    #             'B-V',
    #             'U-B',
    #             'V-R',
    #             'V-I',
    #             'V_sigma',
    #             'e_B-V',
    #             'e_U-B',
    #             'e_V-R',
    #             'e_V-I',
    #             'u B-V',
    #             'g B-V',
    #             'g V-R',
    #             'g V-I',
    #             'r V-R',
    #             'i V-I'
    #         ],
    #         data=[
    #             np.empty(len(stars_table), dtype=object),
    #             np.empty(len(stars_table), dtype=object),
    #             nan_array,
    #             nan_array,
    #             nan_array,
    #             nan_array,
    #             nan_array,
    #             nan_array,
    #             nan_array,
    #             nan_array,
    #             nan_array,
    #             nan_array,
    #             nan_array,
    #             nan_array,
    #             nan_array,
    #             nan_array,
    #             nan_array,
    #             nan_array
    #         ])
    #     i = 0
    #     for star in stars_table:
    #         for field in star_index_columns:
    #             exoatmospheric_table[field][i] = star[field]
    #         # exoatmospheric_table['Name'][i] = star['Name']
    #         for different_filter in different_filter_list:
    #             colour_indices = get_all_colour_indices(different_filter)
    #             x_column_name = f"X_{different_filter}"
    #             for colour_index in colour_indices:
    #                 mask =\
    #     ((extinction_table_Warner['filter'] == different_filter) & (
    #                             extinction_table_Warner['CI'] == colour_index))
    #                 row_of_extinctions = extinction_table_Warner[mask]
    #                 # if len(row_of_transforms) == 0 and instr_filter == 'v':
    #                 #     instr_filter = 'g'
    #                 #     mask = ((gb_final_transforms['filter'] == instr_filter) & (gb_final_transforms['CI'] == colour_index))
    #                 #     row_of_transforms = gb_final_transforms[mask]
    #                 instr_mag = star[different_filter]
    #                 X = star[x_column_name]
    #                 CI = star[colour_index]
    #                 k_primeprime = row_of_extinctions['k\'\'_fCI']
    #                 k_prime = row_of_extinctions['k\'_f']
    #                 exoatmospheric_mag = float(instr_mag - (k_prime * X) - (k_primeprime * X * CI))
    #                 exoatmospheric_table[f"{different_filter} {colour_index}"][i] = exoatmospheric_mag
    #                 # if different_filter == 'g':
    #                 #     print(f"Instrumental mag for {different_filter} and {colour_index}:")
    #                 #     print(f"{instr_mag:0.3f}")
    #                 #     print(f"Exoatmospheric mag for {different_filter} and {colour_index}:")
    #                 #     print(f"{exoatmospheric_mag:0.3f}")
    #         i += 1
    # exoatmospheric_table.pprint(max_lines=-1, max_width=250)
    return exoatmospheric_table


def colour_transform_and_zp_calc_Warner(exoatmospheric_table,
                                        different_filter_list,
                                        extinction_table_Warner,
                                        save_plots, **kwargs):
    nan_array = np.empty(len(extinction_table_Warner))
    nan_array.fill(np.nan)
    transform_zp_table = Table(
        names=[
            'T_fCI',
            'T_fCI_sigma',
            'Z_f',
            'Z_f_sigma'
        ],
        data=[
            nan_array,
            nan_array,
            nan_array,
            nan_array
        ])
    Warner_final_transform_table = hstack(
        [extinction_table_Warner, transform_zp_table])
    # print(Warner_final_transform_table)
    for different_filter in different_filter_list:
        try:
            app_mag, app_mag_sigma, app_mag_filter, _ = get_app_mag_and_index(
                exoatmospheric_table, different_filter)
        except KeyError:
            exoatmospheric_table.rename_column('V_sigma', 'e_V')
            app_mag, app_mag_sigma, app_mag_filter, _ = get_app_mag_and_index(
                exoatmospheric_table, different_filter)
        colour_indices = get_all_colour_indices(different_filter)
        for colour_index in colour_indices:
            ci_plot = np.arange(min(exoatmospheric_table[colour_index]) - 0.1,
                                max(exoatmospheric_table[colour_index]) + 0.1,
                                step=0.01)
            exoatmospheric_mag = np.array(
                exoatmospheric_table[f"{different_filter} {colour_index}"])
            y = app_mag - exoatmospheric_mag
            x = exoatmospheric_table[colour_index]
            fit, or_fit, line_init = init_linear_fitting(niter=100, sigma=2.5)
            # print(x)
            # print(y)
            # try:
            x_nan_indices = np.isnan(x)
            y_nan_indices = np.isnan(y)
            nan_indices = (x_nan_indices | y_nan_indices)
            fitted_line, mask = or_fit(
                line_init, x[~nan_indices], y[~nan_indices])
            # except TypeError as e:
            #     # print(current_star[x_current_filter])
            #     # print(current_star[unique_filter])
            #     # slopes_table[f"slope_{unique_filter}"][i] = np.nan
            #     # slopes_table[f"intercept_{unique_filter}"][i] = np.nan
            #     # slopes_table[f"slope_{unique_filter}_sigma"][i] = np.nan
            #     # slopes_table[f"intercept_{unique_filter}_sigma"][i] = np.nan
            #     # k_primeprime_column.append(np.nan)
            #     # k_prime_column.append(np.nan)
            #     # k_primeprime_sigma_column.append(np.nan)
            #     # k_prime_sigma_column.append(np.nan)
            #     print(e)
            #     continue
            filtered_data = np.ma.masked_array(y[~nan_indices], mask=mask)
            t_fci = fitted_line.slope.value
            z_f = fitted_line.intercept.value
            cov = fit.fit_info['param_cov']
            try:
                t_fci_sigma = sqrt(cov[0][0])
                z_f_sigma = sqrt(cov[1][1])
            except TypeError:
                t_fci_sigma = np.nan
                z_f_sigma = np.nan

            mask = ((Warner_final_transform_table['filter'] == different_filter) & (
                Warner_final_transform_table['CI'] == colour_index))
            # current_filter_index = Warner_final_transform_table[mask]
            Warner_final_transform_table["T_fCI"][mask] = t_fci
            Warner_final_transform_table["T_fCI_sigma"][mask] = t_fci_sigma
            Warner_final_transform_table["Z_f"][mask] = z_f
            Warner_final_transform_table["Z_f_sigma"][mask] = z_f_sigma
            plt.plot(x, y, 'o', fillstyle='none', label="Clipped Data")
            plt.plot(x[~nan_indices], filtered_data, 'o',
                     color='#1f77b4', label="Fitted Data")
            plt.plot(ci_plot, t_fci * ci_plot + z_f, '-',
                     label=f"t_fci={t_fci:0.3f}, ZP_f={z_f:0.3f}")
            plt.ylabel(f"{app_mag_filter} - {different_filter}$_0$")
            plt.xlabel(colour_index)
            plt.title(
                f"Colour Transform and Zero Point ({different_filter}$_0$ v. {colour_index})")
            plt.legend()
            if save_plots:
                save_loc = f"{os.path.join(kwargs.get('save_loc'), f'ColourTransformZeroPoint{different_filter}{colour_index}')}.png"
                plt.savefig(save_loc)
            plt.show()
            plt.close()
    return Warner_final_transform_table


def hidden_transform_Warner(exoatmospheric_table,
                            Warner_final_transform_table,
                            different_filter_list, save_plots,
                            **kwargs):
    # exoatmospheric_table = exoatmospheric_mags_Warner(stars_table, Warner_final_transform_table, different_filter_list)
    # exoatmospheric_table.pprint(max_lines=-1, max_width=-1)
    instr_ci_list = []
    app_ci_list = []
    t_ci = []
    t_ci_sigma = []
    zp_ci = []
    zp_ci_sigma = []
    for different_filter in different_filter_list:
        colour_index, ci = get_colour_index_lower(different_filter)
        try:
            ci0_index, _ = get_colour_index_lower(ci[0])
            ci1_index, _ = get_colour_index_lower(ci[1])
            positive_instr_mag = exoatmospheric_table[f"{ci[0]} {ci0_index}"]
            negative_instr_mag = exoatmospheric_table[f"{ci[1]} {ci1_index}"]
            table_ci = ci
        except KeyError:
            if 'v' in ci:
                table_ci = ci.replace('v', 'g')
            else:
                table_ci = ci
            try:
                ci0_index, _ = get_colour_index_lower(ci[0])
                ci1_index, _ = get_colour_index_lower(ci[1])
                positive_instr_mag =\
                    exoatmospheric_table[f"{table_ci[0]} {ci0_index}"]
                negative_instr_mag =\
                    exoatmospheric_table[f"{table_ci[1]} {ci1_index}"]
            except KeyError:
                if 'b' in ci:
                    table_ci = table_ci.replace('b', 'u')
                # table_ci = ci.replace('v', 'g')
                ci0_index, _ = get_colour_index_lower(ci[0])
                ci1_index, _ = get_colour_index_lower(ci[1])
                positive_instr_mag =\
                    exoatmospheric_table[f"{table_ci[0]} {ci0_index}"]
                negative_instr_mag =\
                    exoatmospheric_table[f"{table_ci[1]} {ci1_index}"]
        instr_colour_index_mags = positive_instr_mag - negative_instr_mag
        standard_colour_index_mags = exoatmospheric_table[colour_index]
        # plt.plot(instr_colour_index_mags, standard_colour_index_mags, 'o')
        plt.plot(instr_colour_index_mags, standard_colour_index_mags,
                 'o', fillstyle='none', label="Clipped Data")
        # m, b = np.polyfit(instr_colour_index_mags, standard_colour_index_mags, 1)
        fit, or_fit, line_init = init_linear_fitting(
            niter=100, sigma=2.5, slope=1)
        # try:
        x_nan_indices = np.isnan(instr_colour_index_mags)
        y_nan_indices = np.isnan(standard_colour_index_mags)
        nan_indices = (x_nan_indices | y_nan_indices)
        fitted_line, mask = or_fit(line_init, instr_colour_index_mags[~nan_indices],
                                   standard_colour_index_mags[~nan_indices])
        # except TypeError as e:
        #     print(e)
        #     continue
        filtered_data = np.ma.masked_array(
            standard_colour_index_mags[~nan_indices], mask=mask)
        plt.plot(instr_colour_index_mags[~nan_indices],
                 filtered_data, 'o', color='#1f77b4', label="Fitted Data")
        m = fitted_line.slope.value
        b = fitted_line.intercept.value
        cov = fit.fit_info['param_cov']
        try:
            m_sigma = sqrt(cov[0][0])
            b_sigma = sqrt(cov[1][1])
        except TypeError:
            m_sigma = np.nan
            b_sigma = np.nan
        if not (colour_index in app_ci_list and table_ci in instr_ci_list):
            app_ci_list.append(colour_index)
            instr_ci_list.append(table_ci)
            t_ci.append(m)
            t_ci_sigma.append(m_sigma)
            zp_ci.append(b)
            zp_ci_sigma.append(b_sigma)
        plt.plot(instr_colour_index_mags, m * instr_colour_index_mags +
                 b, '-', label=f"y={m:0.3f}x+{b:0.3f}")
        plt.ylabel(colour_index)
        plt.xlabel(f"{table_ci[0]}-{table_ci[1]}")
        plt.title("Hidden Transform")
        plt.legend()
        if save_plots:
            save_loc = f"{os.path.join(kwargs.get('save_loc'), f'HiddenTransform{colour_index}')}.png"
            plt.savefig(save_loc)
        plt.show()
        plt.close()
    hidden_transform_table = Table(
        names=[
            "Apparent CI",
            "Instrumental CI",
            "T_CI",
            "T_CI_sigma",
            "ZP_CI",
            "ZP_CI_sigma"
        ],
        data=[
            app_ci_list,
            instr_ci_list,
            t_ci,
            t_ci_sigma,
            zp_ci,
            zp_ci_sigma
        ]
    )
    return hidden_transform_table


def calculate_standard_CI_Warner(stars_table,
                                 hidden_transform_table,
                                 different_filter):
    colour_index, ci = get_colour_index_lower(different_filter)
    try:
        ci0_index, _ = get_colour_index_lower(ci[0])
        ci1_index, _ = get_colour_index_lower(ci[1])
        positive_instr_mag = stars_table[ci[0]]
        negative_instr_mag = stars_table[ci[1]]
        table_ci = ci
    except KeyError:
        if 'v' in ci:
            table_ci = ci.replace('v', 'g')
        else:
            table_ci = ci
        try:
            ci0_index, _ = get_colour_index_lower(ci[0])
            ci1_index, _ = get_colour_index_lower(ci[1])
            positive_instr_mag = stars_table[table_ci[0]]
            negative_instr_mag = stars_table[table_ci[1]]
        except KeyError:
            if 'b' in ci:
                table_ci = table_ci.replace('b', 'u')
            # table_ci = ci.replace('v', 'g')
            ci0_index, _ = get_colour_index_lower(ci[0])
            ci1_index, _ = get_colour_index_lower(ci[1])
            positive_instr_mag = stars_table[table_ci[0]]
            negative_instr_mag = stars_table[table_ci[1]]
    instr_colour_index_mags = positive_instr_mag - negative_instr_mag
    mask = ((hidden_transform_table['Apparent CI'] == colour_index) & (
        hidden_transform_table['Instrumental CI'] == table_ci))
    row_of_hidden_transforms = hidden_transform_table[mask]
    t_ci = row_of_hidden_transforms["T_CI"]
    zp_ci = row_of_hidden_transforms["ZP_CI"]
    CI = t_ci * instr_colour_index_mags + zp_ci
    return CI


def exoatmospheric_mags_verify_Warner(stars_table,
                                      extinction_table_Warner,
                                      hidden_transform_table,
                                      different_filter_list):
    # m_0 = m - k'_f * X - k''_fCI * X * CI
    nan_array = np.empty(len(stars_table))
    nan_array.fill(np.nan)
    star_index_columns = [
        'Field',
        'Name',
        'V_ref',
        'B-V',
        'U-B',
        'V-R',
        'V-I',
        'V_sigma',
        'e_B-V',
        'e_U-B',
        'e_V-R',
        'e_V-I'
    ]
    # exoatmospheric_table_verify = Table(
    #     names=[
    #         'Field',
    #         'Name',
    #         'V_ref',
    #         'B-V',
    #         'U-B',
    #         'V-R',
    #         'V-I',
    #         'V_sigma',
    #         'e_B-V',
    #         'e_U-B',
    #         'e_V-R',
    #         'e_V-I',
    #         'b',
    #         'g',
    #         'r'
    #     ],
    #     data=[
    #         np.empty(len(stars_table), dtype=object),
    #         np.empty(len(stars_table), dtype=object),
    #         nan_array,
    #         nan_array,
    #         nan_array,
    #         nan_array,
    #         nan_array,
    #         nan_array,
    #         nan_array,
    #         nan_array,
    #         nan_array,
    #         nan_array,
    #         nan_array,
    #         nan_array,
    #         nan_array
    #     ])
    exoatmospheric_table_begin = Table(
        names=[
            'Field',
            'Name',
            'V_ref',
            'B-V',
            'U-B',
            'V-R',
            'V-I',
            'V_sigma',
            'e_B-V',
            'e_U-B',
            'e_V-R',
            'e_V-I',
            # 'b B-V',
            # 'g B-V',
            # 'g V-R',
            # 'g V-I',
            # 'r V-R'
        ],
        data=[
            np.empty(len(stars_table), dtype=object),
            np.empty(len(stars_table), dtype=object),
            nan_array,
            nan_array,
            nan_array,
            nan_array,
            nan_array,
            nan_array,
            nan_array,
            nan_array,
            nan_array,
            nan_array,
            # nan_array,
            # nan_array,
            # nan_array,
            # nan_array,
            # nan_array
        ])
    exoatmospheric_table_filter_columns = []
    for instr_filter in different_filter_list:
        exoatmospheric_table_filter_columns.append(f"{instr_filter}")
    exoatmospheric_table_filter_data = np.empty(
        (len(nan_array), len(exoatmospheric_table_filter_columns)))
    exoatmospheric_table_filter_data.fill(np.nan)
    exoatmospheric_table_filter =\
        Table(names=exoatmospheric_table_filter_columns,
              data=exoatmospheric_table_filter_data)
    exoatmospheric_table_verify = hstack(
        (exoatmospheric_table_begin, exoatmospheric_table_filter))
    i = 0
    for star in stars_table:
        for field in star_index_columns:
            exoatmospheric_table_verify[field][i] = star[field]
        # exoatmospheric_table['Name'][i] = star['Name']
        for different_filter in different_filter_list:
            colour_indices = get_all_colour_indices(different_filter)
            colour_index, _ = get_colour_index_lower(different_filter)
            x_column_name = f"X_{different_filter}"
            # for colour_index in colour_indices:
            mask = ((extinction_table_Warner['filter'] == different_filter) & (
                extinction_table_Warner['CI'] == colour_index))
            row_of_extinctions = extinction_table_Warner[mask]
            # if len(row_of_transforms) == 0 and instr_filter == 'v':
            #     instr_filter = 'g'
            #     mask = ((gb_final_transforms['filter'] == instr_filter) & (gb_final_transforms['CI'] == colour_index))
            #     row_of_transforms = gb_final_transforms[mask]
            instr_mag = star[different_filter]
            X = star[x_column_name]
            CI = calculate_standard_CI_Warner(
                star, hidden_transform_table, different_filter)
            # print(CI)
            # CI = np.array(CI)
            # print(CI)
            # CI = star[colour_index]
            k_primeprime = row_of_extinctions['k\'\'_fCI']
            k_prime = row_of_extinctions['k\'_f']
            try:
                exoatmospheric_mag = float(
                    instr_mag - (k_prime * X) - (k_primeprime * X * CI))
            except TypeError:
                continue
            exoatmospheric_table_verify[different_filter][i] =\
                exoatmospheric_mag
            # if different_filter == 'g':
            #     print(f"Instrumental mag for {different_filter} and {colour_index}:")
            #     print(f"{instr_mag:0.3f}")
            #     print(f"Exoatmospheric mag for {different_filter} and {colour_index}:")
            #     print(f"{exoatmospheric_mag:0.3f}")
        i += 1
    # exoatmospheric_table.pprint(max_lines=-1, max_width=250)
    return exoatmospheric_table_verify


def apply_transforms_Warner(stars_table,
                            exoatmospheric_table_verify,
                            Warner_final_transform_table,
                            hidden_transform_table,
                            different_filter_list,
                            save_plots,
                            **kwargs):
    for different_filter in different_filter_list:
        app_mag, app_mag_sigma, app_filter, colour_index = get_app_mag_and_index_AVG(
            stars_table, different_filter)
        app_mag_filter = different_filter.upper()
        CI = calculate_standard_CI_Warner(
            stars_table, hidden_transform_table, different_filter)
        exoatmospheric_mag = exoatmospheric_table_verify[different_filter]
        mask = ((Warner_final_transform_table['filter'] == different_filter) & (
            Warner_final_transform_table['CI'] == colour_index))
        row_of_extinctions = Warner_final_transform_table[mask]
        # print(row_of_extinctions)
        t_fci = float(row_of_extinctions["T_fCI"])
        z_f = float(row_of_extinctions["Z_f"])
        # print(exoatmospheric_mag)
        # print(CI)
        # print(z_f)
        app_mag_calculated = exoatmospheric_mag + (t_fci * CI) + z_f
        fit, or_fit, line_init = init_linear_fitting(
            niter=100, sigma=2.5, slope=1, intercept=0)
        # try:
        x_nan_indices = np.isnan(app_mag)
        y_nan_indices = np.isnan(app_mag_calculated)
        nan_indices = (x_nan_indices | y_nan_indices)
        fitted_line, mask = or_fit(
            line_init, app_mag[~nan_indices], app_mag_calculated[~nan_indices])
        # except TypeError as e:
        #     print(e)
        #     continue
        filtered_data = np.ma.masked_array(
            app_mag_calculated[~nan_indices], mask=mask)
        plt.plot(app_mag, app_mag_calculated, 'o',
                 fillstyle='none', label="Clipped Data")
        plt.plot(app_mag[~nan_indices], filtered_data,
                 'o', color='#1f77b4', label="Fitted Data")
        m = fitted_line.slope.value
        b = fitted_line.intercept.value
        cov = fit.fit_info['param_cov']
        try:
            m_sigma = sqrt(cov[0][0])
            b_sigma = sqrt(cov[1][1])
        except TypeError:
            m_sigma = np.nan
            b_sigma = np.nan
        # if not (colour_index in app_ci_list and table_ci in instr_ci_list):
        #     app_ci_list.append(colour_index)
        #     instr_ci_list.append(table_ci)
        #     t_ci.append(m)
        #     t_ci_sigma.append(m_sigma)
        #     zp_ci.append(b)
        #     zp_ci_sigma.append(b_sigma)
        plt.plot(app_mag, m * app_mag + b, '-', label=f"y={m:0.3f}x+{b:0.3f}")
        plt.plot(app_mag, app_mag, label=f"y=x")
        plt.ylabel(f"{app_mag_filter} (Calculated)")
        plt.xlabel(f"{app_filter} (Reference)")
        plt.title("Calculated Magnitude vs. Reference Magnitude")
        plt.legend()
        if save_plots:
            if not os.path.exists(os.path.join(kwargs.get('save_loc'),
                                               'VERIFICATION')):
                os.mkdir(os.path.join(kwargs.get('save_loc'),
                                      'VERIFICATION'))
            save_loc = f"{os.path.join(kwargs.get('save_loc'), 'VERIFICATION', f'{app_mag_filter}_CalcVsRefMag')}.png"
            plt.savefig(save_loc)
        plt.show()
        plt.close()


def verify_gb_transforms_auto(directory,
<<<<<<< HEAD
                              stars_list,
                              ref_stars_file,
                              gb_final_transforms,
                              hidden_transform_table,
                              plot_results=False,
                              save_plots=False,
                              file_suffix=[".fits",".fit",".fts"],
                              exposure_key='EXPTIME',
                              name_key='Name',
                              lat_key='SITELAT',
                              lon_key='SITELONG',
                              elev_key='SITEELEV',
                              **kwargs):
=======
                         stars_list,
                         ref_stars_file,
                         gb_final_transforms,
                         hidden_transform_table,
                         plot_results=False,
                         save_plots=False,
                         file_suffix=[".fits",".fit",".fts"],
                         exposure_key='EXPTIME',
                         name_key='Name',
                         lat_key='SITELAT',
                         lon_key='SITELONG',
                         elev_key='SITEELEV',
                         **kwargs):
>>>>>>> 09262578
    # TODO: Docstring.
    reference_stars, ref_star_positions = read_ref_stars(ref_stars_file)
    large_table_columns = init_large_table_columns()

    if save_plots:
        save_loc = kwargs.get('save_loc')
        # unique_id = kwargs.get('unique_id')
        if not os.path.exists(save_loc):
            os.mkdir(save_loc)

    for file_num, filepath in enumerate(tqdm(stars_list)):
        # filepath = os.path.join(dirpath, filename)
        hdr, imgdata = read_fits_file(filepath)
        exptime = hdr[exposure_key]
        bkg, bkg_std = calculate_img_bkg(imgdata)
        irafsources = detecting_stars(imgdata, bkg=bkg, bkg_std=bkg_std)
        if not irafsources:
            continue
        _, fwhm, fwhm_std = calculate_fwhm(irafsources)
        photometry_result = perform_photometry(
            irafsources, fwhm, imgdata, bkg=bkg)
        fluxes = np.array(photometry_result['flux_fit'])
        instr_mags = calculate_magnitudes(photometry_result, exptime)
        instr_mags_sigma = calculate_magnitudes_sigma(
            photometry_result, exptime)
        wcs = WCS(hdr)
        skypositions = convert_pixel_to_ra_dec(irafsources, wcs)
        try:
            altazpositions = convert_ra_dec_to_alt_az(skypositions,
                                                      hdr,
                                                      lat_key=lat_key,
                                                      lon_key=lon_key,
                                                      elev_key=elev_key)
            # altazpositions = convert_ra_dec_to_alt_az(skypositions, hdr,
            # lat_key='SITELAT', lon_key='SITELONG',
            #                                           elev_key='SITEELEV')
        except AttributeError as e:
            print(e)
            continue
        matched_stars = find_ref_stars(reference_stars,
                                       ref_star_positions,
                                       skypositions,
                                       instr_mags,
                                       instr_mags_sigma,
                                       fluxes,
                                       ground_based=True,
                                       altazpositions=altazpositions)
        if not matched_stars:
            continue

        large_table_columns = update_large_table_columns(large_table_columns,
                                                         filepath,
                                                         matched_stars,
                                                         hdr,
                                                         exptime,
                                                         ground_based=True,
                                                         name_key=name_key)
    large_stars_table = create_large_stars_table(
        large_table_columns, ground_based=True)
    # large_stars_table = remove_large_airmass(large_stars_table,
    # max_airmass=2.0)
    stars_table, different_filter_list = group_each_star_GB(large_stars_table)
    # print(different_filter_list)
    if not hidden_transform_table:
        pass
    else:
        exoatmospheric_table_verify = exoatmospheric_mags_verify_Warner(
            stars_table,
            gb_final_transforms,
            hidden_transform_table,
            different_filter_list)
        warner_verfication = apply_transforms_Warner(
            stars_table,
            exoatmospheric_table_verify,
            gb_final_transforms,
            hidden_transform_table,
            different_filter_list,
            save_plots=save_plots,
            save_loc=save_loc)
    stars_table.pprint(max_lines=30, max_width=200)

    # instr_filters = ['b', 'v', 'r', 'i']
    app_mag_table = Table(stars_table[
        'Field', 'Name', 'V_ref', 'B-V', 'U-B', 'V-R',
        'V-I', 'V_sigma', 'e_B-V', 'e_U-B', 'e_V-R', 'e_V-I'])
    for instr_filter in different_filter_list:
        app_mag_filter = instr_filter.upper()
        app_filter_sigma = f"{app_mag_filter}_sigma"
        app_mag_table_filter = apply_gb_transforms_VERIFICATION(
            gb_final_transforms, stars_table, instr_filter)
        app_mag_table = hstack(
            [app_mag_table, app_mag_table_filter[app_mag_filter,
                                                 app_filter_sigma]])

    app_mag_table.pprint(max_lines=30, max_width=200)
    import matplotlib.pyplot as plt
    # import matplotlib
    # matplotlib.use('TkAgg')
    for instr_filter in different_filter_list:
        app_filter = instr_filter.upper()
        try:
            ref_app_mag, ref_app_mag_sigma, _, _ = get_app_mag_and_index_AVG(
                app_mag_table, instr_filter)
        except KeyError:
            ref_app_mag, ref_app_mag_sigma, _, _ = get_app_mag_and_index(
                app_mag_table, instr_filter)
        app_filter_sigma = f"{app_filter}_sigma"
        x = ref_app_mag
        x_err = ref_app_mag_sigma
        y = app_mag_table[app_filter]
        # y_err = app_mag_table[app_filter_sigma]
        max_y_err = max(app_mag_table[app_filter_sigma])
        # print(max_y_err)
        y_err = np.nan_to_num(app_mag_table[app_filter_sigma], nan=max_y_err)
        y_err = np.array(y_err)
        y_err[y_err == 0] = max_y_err
        fit, or_fit, line_init = init_linear_fitting(sigma=2.5)
        x_nan_indices = np.isnan(x)
        y_nan_indices = np.isnan(y)
        nan_indices = (x_nan_indices | y_nan_indices)
        # try:
        # , weights=1.0/y_err[~nan_indices])
        fitted_line, mask = or_fit(line_init, x[~nan_indices], y[~nan_indices])
        filtered_data = np.ma.masked_array(y[~nan_indices], mask=mask)
        m = fitted_line.slope.value
        b = fitted_line.intercept.value
        # fitted_line, mask = or_fit(line_init, x, y, weights=1.0/y_err)
        # filtered_data = np.ma.masked_array(y, mask=mask)
        # m = fitted_line.slope.value
        # b = fitted_line.intercept.value
        # if m == 1 and b == 0:
        #     fitted_line, mask = or_fit(line_init, x, y)
        #     filtered_data = np.ma.masked_array(y, mask=mask)
        #     m = fitted_line.slope.value
        #     b = fitted_line.intercept.value
        # except TypeError as e:
        #     print(e)
        #     continue
        plt.errorbar(x[~nan_indices],
                     y[~nan_indices],
                     yerr=y_err[~nan_indices],
                     fmt='o',
                     fillstyle='none',
                     capsize=0,
                     label="Clipped Data")
        plt.plot(x[~nan_indices], filtered_data, 'o',
                 color='#1f77b4', label="Fitted Data")
        plt.plot(x[~nan_indices], m * x[~nan_indices] +
                 b, '-', label=f'y={m:.3f}x+{b:.3f}')
        plt.plot(x[~nan_indices], x[~nan_indices], '-', label='y=x')
        plt.title('Calculated Magnitude vs. Reference Magnitude')
        plt.ylabel(f"{app_filter} (Calculated)")
        plt.xlabel(f"{app_filter} (Reference)")
        plt.legend()
        if save_plots:
            save_filename = f"{os.path.join(save_loc, f'{app_filter}_CalcVsRefMag')}.png"
            ascii.write(app_mag_table, os.path.join(
                save_loc, 'app_mag_table.csv'), format='csv')
            # print(save_filename)
        plt.savefig(save_filename)
        if plot_results:
            plt.show(block=True)
        plt.close()
    return app_mag_table


def _main_gb_transform_calc_Warner(directory,  # Light Frames
                                   ref_stars_file,  # Reference Stars Files
                                   plot_results=False,
                                   save_plots=False,
                                   file_suffix=[".fits",".fit",".fts"],
                                   exposure_key='EXPTIME',
                                   name_key='Name',
                                   lat_key='SITELAT',
                                   lon_key='SITELONG',
                                   elev_key='SITEELEV',
                                   **kwargs):
    # TODO: Docstring.
    # TODO: Fix errors when save_plots = False.
    """
    Perform all of the beginning operations.
    Create the refrence stars table and read their positions.
    Initialize empty arrays for the star information and auxiliary info.
    """
    reference_stars, ref_star_positions = read_ref_stars(ref_stars_file)
    large_table_columns = init_large_table_columns()
    star_aux_table_columns = init_star_aux_table_columns()

    "Create the save location if the one specified by the user doesn't exist."

    # FIXME: Add Try and Except for when sav_loc isn't an input into the kwargs in the function

    if save_plots:
        save_loc = kwargs.get('save_loc')
        unique_id = kwargs.get('unique_id')
        if not os.path.exists(save_loc):
            os.mkdir(save_loc)

    "Create the text file for logging problem files."
    with open(os.path.join(save_loc, 'ExcludedFiles.txt'), 'a') as f:
        f.write('File')
        f.write('\t')
        f.write('Reason')
        f.write('\n')
    "Create an array of all .fits files in the directory (including subfolders)."
    excluded_files = 0
    filecount = 0
    file_paths = []
    file_names = []
    for dirpth, _, files in os.walk(directory):
        for file in files:
            if file.endswith(any(file_suffix)):
                file_paths.append(os.path.join(dirpth, file))
                file_names.append(file)
                filecount += 1
    "Split the files into those for calculation and those for verification."

    # FIXME What is this?
    shuffle(file_paths)
    split_decimal = 1
    split_filecount_location = math.ceil(split_decimal * filecount)
    calculation_files = file_paths[:split_filecount_location]
    verification_files = file_paths[split_filecount_location:]
    with open(os.path.join(save_loc, 'CalculationVerificationSplit.txt'), 'a') as f:
        f.write('File Path'+'\t'+'Calculation/Verification')
        for calc_file in calculation_files:
            f.write('\n'+f'{calc_file}'+'\t'+'Calculation')
        for verify_file in verification_files:
            f.write('\n'+f'{verify_file}'+'\t'+'Verification')
    "Iterate over the images."
    for file_num, filepath in enumerate(tqdm(calculation_files)):
        # Read the fits file. Stores the header and image to variables.
        hdr, imgdata = read_fits_file(filepath)
        # Read the exposure time of the image.
        exptime = hdr[exposure_key]
        # Calculate the image background and standard deviation.
        bkg, bkg_std = calculate_img_bkg(imgdata)
        # Detect point sources in the image.
        irafsources = detecting_stars(imgdata, bkg=bkg, bkg_std=bkg_std)
        # If no stars are in the image, log it and go to the next one.
        if not irafsources:
            with open(os.path.join(save_loc, 'ExcludedFiles.txt'), 'a') as f:
                f.write(f'{filepath}')
                f.write('\t')
                f.write('No sources detected')
                f.write('\n')
            excluded_files += 1
            continue
        # Calculate the number of point sources detected.
        num_sources = len(irafsources)
        # Calculate the FWHM in pixels.
        fwhms, fwhm, fwhm_std = calculate_fwhm(irafsources)
        # Do PSF photometry on the detected sources.
        photometry_result = perform_photometry(
            irafsources, fwhm, imgdata, bkg=bkg)
        # Store the flux of the stars in a separate variable.
        fluxes = np.array(photometry_result['flux_fit'])
        # Convert the flux and uncertainty to magnitude and its uncertainty.
        instr_mags = calculate_magnitudes(photometry_result, exptime)
        instr_mags_sigma = calculate_magnitudes_sigma(
            photometry_result, exptime)
        # Read the World Coordinate System transformation added to the fits header
        # by a plate solving software (external to this program, e.g. PinPoint).

        # FIXME : Existing WCS Data must be present to plate solve.
        # PinPoint Should be called and solved within the program

        wcs = WCS(hdr)
        # Convert the stars' (x,y) location to (RA,dec).
        skypositions = convert_pixel_to_ra_dec(irafsources, wcs)
        try:
            # altazpositions = convert_ra_dec_to_alt_az(skypositions, hdr, lat_key='OBSGEO-B', lon_key='OBSGEO-L',
            #                                           elev_key='OBSGEO-H')

            # FIXME: SkyCoord System does not work

            # Convert the stars' (RA,dec) location to (Azimuth,Elevation).
            altazpositions = convert_ra_dec_to_alt_az(skypositions, hdr, lat_key=lat_key, lon_key=lon_key,
                                                      elev_key=elev_key)
        # If there's no plate solution, it will raise and AttributeError.
        # This catches that error, logs it, and moves onto the next image.
        except AttributeError as e:
            with open(os.path.join(save_loc, 'ExcludedFiles.txt'), 'a') as f:
                f.write(f'{filepath}')
                f.write('\t')
                f.write('No plate solution found')
                f.write('\n')
                excluded_files += 1
            continue
        # Convert the FWHM from pixels to arcsec.
        fwhms_arcsec, fwhm_arcsec, fwhms_arcsec_std = convert_fwhm_to_arcsec(
            hdr, fwhms, fwhm, fwhm_std)
        # If it can't convert from pixels to arcsec (e.g. the focal length wasn't defined in the header),
        # store it as NaN.
        if not fwhm_arcsec:
            fwhm_arcsec = np.nan
            fwhms_arcsec_std = np.nan
        # Read the time from the fits header and then convert it to Julian Date.
        t = Time(hdr['DATE-OBS'], format='fits', scale='utc')
        time = t.jd
        # Store the filter used to take the image as a variable.
        img_filter = hdr['FILTER']
        # Calculate the background sky brightness and standard deviation.
        background_sky_brightness = calculate_background_sky_brightness(
            bkg, hdr, exptime)
        background_sky_brightness_sigma = calculate_BSB_sigma(
            bkg, bkg_std, exptime)
        # Take the average of all stars' Az/El/airmass and store as a variable.
        azimuth = np.mean(altazpositions.az)
        elevation = np.mean(altazpositions.alt)
        airmass = np.mean(altazpositions.secz)
        # Update the table with auxiliary data on the images (FWHM, BSB, etc.)
        star_aux_table_columns =\
            update_star_aux_columns(star_aux_table_columns,
                                    file_names[file_num],
                                    time,
                                    img_filter,
                                    fwhm,
                                    fwhm_std,
                                    fwhm_arcsec,
                                    fwhms_arcsec_std,
                                    num_sources,
                                    background_sky_brightness,
                                    background_sky_brightness_sigma,
                                    azimuth,
                                    elevation,
                                    airmass)
        # Match the detected sources with a star from the reference stars file.
        matched_stars = find_ref_stars(reference_stars,
                                       ref_star_positions,
                                       skypositions,
                                       instr_mags,
                                       instr_mags_sigma,
                                       fluxes,
                                       ground_based=True,
                                       altazpositions=altazpositions)
        # If no image star corresponds to a reference star, log it and go to the next image.
        if not matched_stars:
            with open(os.path.join(save_loc, 'ExcludedFiles.txt'), 'a') as f:
                f.write(f'{filepath}')
                f.write('\t')
                f.write('No reference star found in image')
                f.write('\n')
                excluded_files += 1
            continue
        # Update the table that contains information on each detection of a reference star.
        large_table_columns =\
            update_large_table_columns(large_table_columns,
                                       filepath,
                                       matched_stars,
                                       hdr,
                                       exptime,
                                       ground_based=True,
                                       name_key=name_key)
    # Complete the text file that stores information on files that were not used to calculate the transforms.
    with open(os.path.join(save_loc, 'ExcludedFiles.txt'), 'a') as f:
        f.write('Total excluded:')
        f.write('\t')
        f.write(
            f'{excluded_files} / {split_filecount_location} ({100*(excluded_files/split_filecount_location):.1f}%)')
    # Create an AstroPy table of the auxiliary data and write it to a .csv file.
    star_aux_table = create_star_aux_table(star_aux_table_columns)
    ascii.write(star_aux_table, os.path.join(
        save_loc, 'auxiliary_table.csv'), format='csv')
    # Create an AstroPy table of each reference star detection and write it to a .csv file.
    large_stars_table = create_large_stars_table(
        large_table_columns, ground_based=True)
    ascii.write(large_stars_table, os.path.join(
        save_loc, 'large_stars_table.csv'), format='csv')
    # Group each observation of a star at an airmass.
    # E.g. if there are 5 images of star X at 1.2 airmass, and 10 images of star X at 2 airmass,
    # it will produce a mean and standard deviation of the observations at both 1.2 and 2 airmass.
    # This creates that table, stores the different filters used to take the images (e.g. BVRI or BGR),
    # and writes it to a .csv file.
    stars_table, different_filter_list = group_each_star_GB(large_stars_table)
    ascii.write(stars_table, os.path.join(
        save_loc, 'stars_table.csv'), format='csv')

    # TRYING SOMETHING

    # reformatted_large_stars_table = create_reformatted_large_table(large_stars_table, keys='Name')
    # ascii.write(reformatted_large_stars_table, os.path.join(save_loc, 'reformatted_large_stars_table.csv'), format='csv')

    ############# Begin the Warner Transforms #############

    # Calculate the slope of each star's instrumental magnitude vs airmass,
    # store it in a table, and write it to a .csv file.
    slopes_table = calculate_slopes_Warner(
        stars_table, different_filter_list, save_plots, save_loc=save_loc)
    ascii.write(slopes_table, os.path.join(
        save_loc, 'slopes_table.csv'), format='csv')
    # Calculate the first and second order extinctions.
    extinction_table_Warner =\
        second_order_extinction_calc_Warner(
            slopes_table,
            different_filter_list,
            save_plots,
            save_loc=save_loc)
    # Calculate the exoatmospheric magnitudes (m_0).
    exoatmospheric_table = exoatmospheric_mags_Warner(
        stars_table, extinction_table_Warner, different_filter_list)
    # Finish the transform by calculating the colour transform and zero point.
    Warner_final_transform_table =\
        colour_transform_and_zp_calc_Warner(
            exoatmospheric_table,
            different_filter_list,
            extinction_table_Warner, save_plots,
            save_loc=save_loc)
    # Save the transform table to a .csv file.
    ascii.write(Warner_final_transform_table, os.path.join(
        save_loc, '_gb_final_transforms.csv'), format='csv')
    # Calculate the hidden transform and write it to a .csv file.
    hidden_transform_table =\
        hidden_transform_Warner(
            exoatmospheric_table,
            Warner_final_transform_table,
            different_filter_list,
            save_plots,
            save_loc=save_loc)
    ascii.write(hidden_transform_table, os.path.join(
        save_loc, 'hidden_transform_table.csv'), format='csv')
    exoatmospheric_table_verify =\
        exoatmospheric_mags_verify_Warner(
            stars_table,
            extinction_table_Warner,
            hidden_transform_table, different_filter_list)
    # Verify the transforms.
    verify_save_loc = os.path.join(save_loc, 'Verification')
    app_mag_table = verify_gb_transforms_auto(directory,
                                              verification_files,
                                              ref_stars_file,
                                              Warner_final_transform_table,
                                              hidden_transform_table,
                                              plot_results=True,
                                              save_plots=True,
                                              file_suffix=file_suffix,
                                              exposure_key=exposure_key,
                                              name_key=name_key,
                                              lat_key=lat_key,
                                              lon_key=lon_key,
                                              elev_key=elev_key,
                                              save_loc=verify_save_loc)
    return Warner_final_transform_table


def _main_gb_transform_calc_Buchheim(directory,
<<<<<<< HEAD
                                     ref_stars_file,
                                     plot_results=False,
                                     save_plots=False,
                                     file_suffix=[".fits",".fit",".fts"],
                                     exposure_key='EXPTIME',
                                     name_key='Name',
                                     lat_key='SITELAT',
                                     lon_key='SITELONG',
                                     elev_key='SITEELEV',
                                     **kwargs):
=======
                                   ref_stars_file,
                                   plot_results=False,
                                   save_plots=False,
                                   file_suffix=[".fits",".fit",".fts"],
                                   exposure_key='EXPTIME',
                                   name_key='Name',
                                   lat_key='SITELAT',
                                   lon_key='SITELONG',
                                   elev_key='SITEELEV',
                                   **kwargs):
>>>>>>> 09262578
    # TODO: Docstring.
    # TODO: Fix errors when save_plots = False.
    """
    Perform all of the beginning operations.
    Create the refrence stars table and read their positions.
    Initialize empty arrays for the star information and auxiliary info.
    """
    reference_stars, ref_star_positions = read_ref_stars(ref_stars_file)
    large_table_columns = init_large_table_columns()
    star_aux_table_columns = init_star_aux_table_columns()

    "Create the save location if the one specified by the user doesn't exist."
    if save_plots:
        save_loc = kwargs.get('save_loc')
        unique_id = kwargs.get('unique_id')
        if not os.path.exists(save_loc):
            os.mkdir(save_loc)

    "Create the text file for logging problem files."
    with open(os.path.join(save_loc, 'ExcludedFiles.txt'), 'a') as f:
        f.write('File')
        f.write('\t')
        f.write('Reason')
        f.write('\n')
    "Create an array of all .fits files in the directory (including subfolders)."
    excluded_files = 0
    filecount = 0
    file_paths = []
    file_names = []
    for dirpth, _, files in os.walk(directory):
        for file in files:
            if file.endswith(any(file_suffix)):
                file_paths.append(os.path.join(dirpth, file))
                file_names.append(file)
                filecount += 1
    "Split the files into those for calculation and those for verification."
    shuffle(file_paths)  # why shuffle?
    split_decimal = 1  # when decimal is 1 then all
    split_filecount_location = math.ceil(split_decimal * filecount)
    calculation_files = file_paths[:split_filecount_location]
    verification_files = file_paths[split_filecount_location:]
    with open(os.path.join(save_loc,
                           'CalculationVerificationSplit.txt'),
              'a') as f:
        f.write('File Path'+'\t'+'Calculation/Verification')
        for calc_file in calculation_files:
            f.write('\n'+f'{calc_file}'+'\t'+'Calculation')
        for verify_file in verification_files:
            f.write('\n'+f'{verify_file}'+'\t'+'Verification')
    "Iterate over the images."
    for file_num, filepath in enumerate(tqdm(calculation_files)):
        # Read the fits file. Stores the header and image to variables.
        hdr, imgdata = read_fits_file(filepath)
        # Read the exposure time of the image.
        exptime = hdr[exposure_key]
        # Calculate the image background and standard deviation.
        bkg, bkg_std = calculate_img_bkg(imgdata)
        # Detect point sources in the image.
        irafsources = detecting_stars(imgdata, bkg=bkg, bkg_std=bkg_std)
        # If no stars are in the image, log it and go to the next one.
        if not irafsources:
            with open(os.path.join(save_loc, 'ExcludedFiles.txt'), 'a') as f:
                f.write(f'{filepath}')
                f.write('\t')
                f.write('No sources detected')
                f.write('\n')
            excluded_files += 1
            continue
        # Calculate the number of point sources detected.
        num_sources = len(irafsources)
        # Calculate the FWHM in pixels.
        fwhms, fwhm, fwhm_std = calculate_fwhm(irafsources)
        # Do PSF photometry on the detected sources.
        photometry_result = perform_photometry(
            irafsources, fwhm, imgdata, bkg=bkg)
        # Store the flux of the stars in a separate variable.
        fluxes = np.array(photometry_result['flux_fit'])
        # Convert the flux and uncertainty to magnitude and its uncertainty.
        instr_mags = calculate_magnitudes(photometry_result, exptime)
        instr_mags_sigma = calculate_magnitudes_sigma(
            photometry_result, exptime)
        # Read the World Coordinate System transformation added to the
        # fits header
        # by a plate solving software (external to this program, e.g. PinPoint).
        wcs = WCS(hdr)
        # Convert the stars' (x,y) centroid locations to (RA,dec).
        skypositions = convert_pixel_to_ra_dec(irafsources, wcs)
        try:
            # altazpositions = convert_ra_dec_to_alt_az(skypositions, hdr,
            # lat_key='OBSGEO-B', lon_key='OBSGEO-L',
            #                                           elev_key='OBSGEO-H')

            # Convert the stars' (RA,dec) location to (Azimuth,Elevation).
            altazpositions = convert_ra_dec_to_alt_az(skypositions, hdr,
                                                      lat_key=lat_key,
                                                      lon_key=lon_key,
                                                      elev_key=elev_key)
        # If there's no plate solution, it will raise and AttributeError.
        # This catches that error, logs it, and moves onto the next image.
        except AttributeError as e:
            with open(os.path.join(save_loc, 'ExcludedFiles.txt'), 'a') as f:
                f.write(f'{filepath}')
                f.write('\t')
                f.write('No plate solution found')
                f.write('\n')
                excluded_files += 1
            continue
        # Convert the FWHM from pixels to arcsec.
        fwhms_arcsec, fwhm_arcsec, fwhms_arcsec_std = convert_fwhm_to_arcsec(
            hdr, fwhms, fwhm, fwhm_std)
        # If it can't convert from pixels to arcsec (e.g. the focal length
        # wasn't defined in the header),
        # store it as NaN.
        if not fwhm_arcsec:
            fwhm_arcsec = np.nan
            fwhms_arcsec_std = np.nan
        # Read the time from the fits header and then convert it to 
        # Julian Date.
        t = Time(hdr['DATE-OBS'], format='fits', scale='utc')
        time = t.jd
        # Store the filter used to take the image as a variable.
        img_filter = hdr['FILTER']
        # Calculate the background sky brightness and standard deviation.
        background_sky_brightness = calculate_background_sky_brightness(
            bkg, hdr, exptime)
        background_sky_brightness_sigma = calculate_BSB_sigma(
            bkg, bkg_std, exptime)
        # Take the average of all stars' Az/El/airmass and store as a variable.
        azimuth = np.mean(altazpositions.az)
        elevation = np.mean(altazpositions.alt)
        airmass = np.mean(altazpositions.secz)
        # Update the table with auxiliary data on the images (FWHM, BSB, etc.)
        star_aux_table_columns =\
            update_star_aux_columns(star_aux_table_columns,
                                    file_names[file_num],
                                    time,
                                    img_filter,
                                    fwhm,
                                    fwhm_std,
                                    fwhm_arcsec,
                                    fwhms_arcsec_std,
                                    num_sources,
                                    background_sky_brightness,
                                    background_sky_brightness_sigma,
                                    azimuth,
                                    elevation,
                                    airmass)
        # Match the detected sources with a star from the reference stars file.
        matched_stars = find_ref_stars(reference_stars,
                                       ref_star_positions,
                                       skypositions,
                                       instr_mags,
                                       instr_mags_sigma,
                                       fluxes,
                                       ground_based=True,
                                       altazpositions=altazpositions)
        # If no image star corresponds to a reference star, log it and go to
        # the next image.
        if not matched_stars:
            with open(os.path.join(save_loc, 'ExcludedFiles.txt'), 'a') as f:
                f.write(f'{filepath}')
                f.write('\t')
                f.write('No reference star found in image')
                f.write('\n')
                excluded_files += 1
            continue
        # Update the table that contains information on each detection of a
        # reference star.
        large_table_columns = update_large_table_columns(large_table_columns,
                                                         filepath,
                                                         matched_stars,
                                                         hdr,
                                                         exptime,
                                                         ground_based=True,
                                                         name_key=name_key)
    # Complete the text file that stores information on files that were not used to calculate the transforms.
    with open(os.path.join(save_loc, 'ExcludedFiles.txt'), 'a') as f:
        f.write('Total excluded:')
        f.write('\t')
        f.write(
            f'{excluded_files} / {split_filecount_location} ({100*(excluded_files/split_filecount_location):.1f}%)')
    # Create an AstroPy table of the auxiliary data and write it to a .csv file.
    star_aux_table = create_star_aux_table(star_aux_table_columns)
    ascii.write(star_aux_table, os.path.join(
        save_loc, 'auxiliary_table.csv'), format='csv')
    # Create an AstroPy table of each reference star detection and write it to a .csv file.
    large_stars_table = create_large_stars_table(
        large_table_columns, ground_based=True)
    ascii.write(large_stars_table, os.path.join(
        save_loc, 'large_stars_table.csv'), format='csv')
    # Group each observation of a star at an airmass.
    # E.g. if there are 5 images of star X at 1.2 airmass, and 10 images of
    # star X at 2 airmass,
    # it will produce a mean and standard deviation of the observations at
    # both 1.2 and 2 airmass.
    # This creates that table, stores the different filters used to take the
    # images (e.g. BVRI or BGR),
    # and writes it to a .csv file.
    stars_table, different_filter_list = group_each_star_GB(large_stars_table)
    ascii.write(stars_table, os.path.join(
        save_loc, 'stars_table.csv'), format='csv')

    ############# Begin the Buchheim Transforms #############

    # Calculate the slope of each star's instrumental magnitude vs airmass,
    # store it in a table,
    # and write it to a .csv file.
    slopes_table = calculate_slopes_Buchheim(
        stars_table, different_filter_list, save_plots, save_loc=save_loc)
    ascii.write(slopes_table, os.path.join(
        save_loc, 'slopes_table.csv'), format='csv')
    # Calculate the first and second order extinctions.
    second_order_extinction_calc_Buchheim(stars_table, different_filter_list,
                                          save_plots,
                                          save_loc=save_loc)
    extinction_table_Buckhheim = \
        extinction_calc_Buchheim_sect6(slopes_table, different_filter_list,
                                       save_plots, save_loc=save_loc)
    ascii.write(extinction_table_Buckhheim, os.path.join(
        save_loc, 'extinction_table_Buckhheim.csv'), format='csv')
    return
    # Calculate the exoatmospheric magnitudes (m_0).
    exoatmospheric_table = exoatmospheric_mags_Warner(
        stars_table, extinction_table_Buckhheim, different_filter_list)

    ############# Begin the Warner Transforms #############

    # Finish the transform by calculating the colour transform and zero point.
    Buckhheim_final_transform_table =\
        colour_transform_and_zp_calc_Warner(exoatmospheric_table,
                                            different_filter_list,
                                            extinction_table_Buckhheim,
                                            save_plots, save_loc=save_loc)
    # Save the transform table to a .csv file.
    ascii.write(Buckhheim_final_transform_table, os.path.join(
        save_loc, '_gb_final_transforms.csv'), format='csv')
    # Calculate the hidden transform and write it to a .csv file.
    hidden_transform_table =\
        hidden_transform_Warner(exoatmospheric_table,
                                Buckhheim_final_transform_table,
                                different_filter_list,
                                save_plots,
                                save_loc=save_loc)
    ascii.write(hidden_transform_table, os.path.join(
        save_loc, 'hidden_transform_table.csv'), format='csv')
    exoatmospheric_table_verify =\
        exoatmospheric_mags_verify_Warner(stars_table,
                                          extinction_table_Buckhheim,
                                          hidden_transform_table,
                                          different_filter_list)
    # Verify the transforms.
    verify_save_loc = os.path.join(save_loc, 'Verification')
    app_mag_table = verify_gb_transforms_auto(directory,
                                              verification_files,
                                              ref_stars_file,
                                              Buckhheim_final_transform_table,
                                              hidden_transform_table,
                                              plot_results=True,
                                              save_plots=True,
                                              file_suffix=file_suffix,
                                              exposure_key=exposure_key,
                                              name_key=name_key,
                                              lat_key=lat_key,
                                              lon_key=lon_key,
                                              elev_key=elev_key,
                                              save_loc=verify_save_loc)
    return Buckhheim_final_transform_table


def _sky_survey_calc(directory,
                     plot_results=False,
                     save_plots=False,
                     file_suffix=[".fits",".fit",".fts"],
                     exposure_key='EXPTIME',
                     gb_final_transforms=None,
                     lat_key='SITELAT',
                     lon_key='SITELONG',
                     elev_key='SITEELEV',
                     **kwargs):
    # TODO: Docstring.
    # TODO: Fix errors when save_plots = False.
    # large_table_columns = init_large_table_columns()
    star_aux_table_columns = init_star_aux_table_columns()

    filecount = 0
    file_paths = []
    file_names = []
    for dirpth, _, files in os.walk(directory):
        for file in files:
<<<<<<< HEAD
            if file.endswith(any(file_suffix)):
=======
            if file.endswith(eny(file_suffix)):
>>>>>>> 09262578
                file_paths.append(os.path.join(dirpth, file))
                file_names.append(file)
    #             filecount += 1
    # filenames = sorted(os.listdir(temp_dir))

    save_loc = kwargs.get('save_loc')
    if not os.path.exists(save_loc):
        os.mkdir(save_loc)

    # for dirpath, dirnames, filenames in os.walk(directory):
    #     for filename in tqdm(filenames):
    #         if filename.endswith(file_suffix):
    # TODO: Edit this line to properly read the checkpoint
    # [100:]), start=100):
    for file_num, filepath in enumerate(tqdm(file_paths)):
        # filepath = os.path.join(dirpath, filename)
        hdr, imgdata = read_fits_file(filepath)
        exptime = hdr[exposure_key]
        bkg, bkg_std = calculate_img_bkg(imgdata)
        # print(bkg)
        irafsources = detecting_stars(imgdata, bkg=bkg, bkg_std=bkg_std)
        if not irafsources:
            warn("Could not detect sources.")
            fwhm = np.nan
            fwhm_std = np.nan
            fwhm_arcsec = np.nan
            fwhm_arcsec_std = np.nan
            num_sources = 0
            t = Time(hdr['DATE-OBS'], format='fits', scale='utc')
            time = t.jd
            # time = hdr['DATE-OBS']
            img_filter = hdr['FILTER']
            background_sky_brightness = calculate_background_sky_brightness(
                bkg, hdr, exptime, gb_final_transforms)
            background_sky_brightness_sigma = calculate_BSB_sigma(
                bkg, bkg_std, exptime)
            try:
                azimuth = hdr['CENTAZ']
                elevation = hdr['CENTALT']
                airmass = hdr['AIRMASS']
            except KeyError:
                continue
            star_aux_table_columns =\
                update_star_aux_columns(star_aux_table_columns,
                                        file_names[file_num],
                                        time,
                                        img_filter,
                                        fwhm,
                                        fwhm_std,
                                        fwhm_arcsec,
                                        fwhm_arcsec_std,
                                        num_sources,
                                        background_sky_brightness,
                                        background_sky_brightness_sigma,
                                        azimuth,
                                        elevation,
                                        airmass)
            continue
        num_sources = len(irafsources)
        fwhms, fwhm, fwhm_std = calculate_fwhm(irafsources)
        # photometry_result = perform_photometry(irafsources, fwhm, imgdata, bkg=bkg)
        # fluxes = np.array(photometry_result['flux_fit'])
        # instr_mags = calculate_magnitudes(photometry_result, exptime)
        # instr_mags_sigma = calculate_magnitudes_sigma(photometry_result, exptime)
        try:
            wcs = WCS(hdr)
            skypositions = convert_pixel_to_ra_dec(irafsources, wcs)
            try:
                altazpositions = convert_ra_dec_to_alt_az(skypositions,
                                                          hdr,
                                                          lat_key=lat_key,
                                                          lon_key=lon_key,
                                                          elev_key=elev_key)
                azimuth = np.mean(altazpositions.az)
                elevation = np.mean(altazpositions.alt)
                airmass = np.mean(altazpositions.secz)
            except AttributeError as e:
                azimuth = hdr['CENTAZ']
                elevation = hdr['CENTALT']
                airmass = hdr['AIRMASS']
                # continue
        except Exception:
            # TODO: change to an if/else statement.
            try:
                azimuth = hdr['CENTAZ']
                elevation = hdr['CENTALT']
                airmass = hdr['AIRMASS']
            except KeyError:
                continue
        fwhms_arcsec, fwhm_arcsec, fwhm_arcsec_std = convert_fwhm_to_arcsec(
            hdr, fwhms, fwhm, fwhm_std)
        t = Time(hdr['DATE-OBS'], format='fits', scale='utc')
        time = t.jd
        # time = hdr['DATE-OBS']
        img_filter = hdr['FILTER']
        background_sky_brightness = calculate_background_sky_brightness(
            bkg, hdr, exptime, gb_final_transforms)
        background_sky_brightness_sigma = calculate_BSB_sigma(
            bkg, bkg_std, exptime)
        # azimuth = hdr['CENTAZ']
        # elevation = hdr['CENTALT']
        # airmass = hdr['AIRMASS']
        star_aux_table_columns =\
            update_star_aux_columns(star_aux_table_columns,
                                    file_names[file_num],
                                    time,
                                    img_filter,
                                    fwhm,
                                    fwhm_std,
                                    fwhm_arcsec,
                                    fwhm_arcsec_std,
                                    num_sources,
                                    background_sky_brightness,
                                    background_sky_brightness_sigma,
                                    azimuth,
                                    elevation,
                                    airmass)
        # if (file_num % 10) == 0:
        #     star_aux_table = create_star_aux_table(star_aux_table_columns)
        #     ascii.write(star_aux_table, os.path.join(save_loc, 'auxiliary_table.csv'), format='csv')
        #     with open(os.path.join(save_loc, 'checkpoint.txt'), 'a') as f:
        #         f.write(str(file_num))
        #         f.write('\n')
        #         f.write(filepath)
        #         f.write('\n')
    star_aux_table = create_star_aux_table(star_aux_table_columns)
    ascii.write(star_aux_table, os.path.join(
        save_loc, 'auxiliary_table.csv'), format='csv')

    theta = star_aux_table['Azimuth'][star_aux_table['BSB'] > 5]
    r = star_aux_table['Elevation'][star_aux_table['BSB'] > 5]
    z = star_aux_table['BSB'][star_aux_table['BSB'] > 5]
    fig, ax = plt.subplots(subplot_kw=dict(projection='polar'), figsize=(7, 7))
    ax.set_theta_zero_location("N")
    norm = matplotlib.colors.Normalize(vmin=np.percentile(
        z[~np.isnan(z)], 7), vmax=max(z[~np.isnan(z)]))
    m = cm.ScalarMappable(cmap=plt.get_cmap('viridis_r'), norm=norm)
    m.set_array([])
    plt.colorbar(m)
    # Change contourf in the line below to scatter if you have only 1D theta,
    # r and brightness values
    ax.scatter(theta[~np.isnan(z)], r[~np.isnan(z)], c=z[~np.isnan(
        z)], cmap=plt.get_cmap('viridis_r'), norm=norm)
    rlabels = ax.get_ymajorticklabels()
    ax.set_rlim(bottom=90, top=15)
    for label in rlabels:
        label.set_color('black')
    plt.savefig(os.path.join(save_loc, 'BSB_plot.png'))
    plt.show()
    plt.close()

    fwhm_arcsec = star_aux_table['FWHM_arcsec']
    fwhm_arcsec_sigma = star_aux_table['FWHM_arcsec_sigma']
    times_list = np.array(star_aux_table['Time (JD)'])
    times_obj = Time(times_list, format='jd', scale='utc')
    times_datetime = times_obj.to_value('datetime')
    fig, ax = plt.subplots()
    _, _, bars = ax.errorbar(times_datetime,
                             fwhm_arcsec,
                             yerr=fwhm_arcsec_sigma,
                             fmt='o',
                             markersize=2,
                             capsize=0,
                             elinewidth=0.75)
    [bar.set_alpha(0.3) for bar in bars]
    ax.xaxis.set_major_formatter(mdates.DateFormatter('%H:%M'))
    ax.set_ylabel('FWHM (arcsec)')
    ax.set_xlabel('Time (UTC)')
    plt.title('FWHM (arcsec) v. Time')
    plt.savefig(os.path.join(save_loc, 'FWHM_arcsec.png'))
    plt.show()
    plt.close()

    fwhm = star_aux_table['FWHM_pixel']
    fwhm_sigma = star_aux_table['FWHM_pixel_sigma']
    fig, ax = plt.subplots()
    _, _, bars = ax.errorbar(times_datetime,
                             fwhm,
                             yerr=fwhm_sigma,
                             fmt='o',
                             markersize=2,
                             capsize=0,
                             elinewidth=0.75)
    [bar.set_alpha(0.3) for bar in bars]
    ax.xaxis.set_major_formatter(mdates.DateFormatter('%H:%M'))
    ax.set_ylabel('FWHM (pixels)')
    ax.set_xlabel('Time (UTC)')
    plt.title('FWHM (pixels) v. Time')
    plt.savefig(os.path.join(save_loc, 'FWHM.png'))
    plt.show()
    plt.close()

    return star_aux_table


def _main_sb_transform_calc(directory,
                            ref_stars_file,
                            plot_results=False,
                            save_plots=False,
                            file_suffix=[".fits",".fit",".fts"],
                            exposure_key='EXPTIME',
                            name_key='Name',
                            transform_index_list=['(B-V)', '(V-R)', '(V-I)'],
                            **kwargs):
    # TODO: Docstring.
    reference_stars, ref_star_positions = read_ref_stars(ref_stars_file)
    large_table_columns = init_large_table_columns()

    if save_plots:
        save_loc = kwargs.get('save_loc')
        unique_id = kwargs.get('unique_id')

    for dirpath, dirnames, filenames in os.walk(directory):
        for filename in filenames:
            if filename.endswith(any(file_suffix)):
                filepath = os.path.join(dirpath, filename)
                hdr, imgdata = read_fits_file(filepath)
                exptime = hdr[exposure_key]
                bkg, bkg_std = calculate_img_bkg(imgdata)
                irafsources = detecting_stars(
                    imgdata, bkg=bkg, bkg_std=bkg_std)
                if not irafsources:
                    continue
                _, fwhm, fwhm_std = calculate_fwhm(irafsources)
                photometry_result = perform_photometry(
                    irafsources, fwhm, imgdata, bkg=bkg)
                fluxes = np.array(photometry_result['flux_fit'])
                instr_mags = calculate_magnitudes(photometry_result, exptime)
                instr_mags_sigma = calculate_magnitudes_sigma(
                    photometry_result, exptime)
                wcs = WCS(hdr)
                skypositions = convert_pixel_to_ra_dec(irafsources, wcs)
                matched_stars = find_ref_stars(reference_stars,
                                               ref_star_positions,
                                               skypositions,
                                               instr_mags,
                                               instr_mags_sigma,
                                               fluxes,
                                               ground_based=False,
                                               altazpositions=None)
                if not matched_stars:
                    continue

                large_table_columns =\
                    update_large_table_columns(large_table_columns,
                                               filepath,
                                               matched_stars,
                                               hdr,
                                               exptime,
                                               ground_based=False,
                                               name_key=name_key)
    large_stars_table = create_large_stars_table(
        large_table_columns, ground_based=False)
    stars_table = group_each_star(large_stars_table, ground_based=False)
    sb_final_transform_columns = init_sb_final_transform_columns()
    if save_plots:
        write_table_to_latex(stars_table, f"{os.path.join(save_loc, f'{unique_id}_stars_table')}.txt",
                             formats={'c': '%0.3f',
                                      'c_sigma': '%0.3f'})
        for index in transform_index_list:
            filter_fci,\
                filter_fci_sigma,\
                zprime_fci,\
                zprime_fci_sigma\
                = space_based_transform(stars_table,
                                        plot_results=plot_results,
                                        index=index,
                                        save_plots=save_plots,
                                        save_loc=save_loc,
                                        unique_id=unique_id)
            sb_final_transform_columns =\
                update_sb_final_transform_columns(sb_final_transform_columns,
                                                  index,
                                                  filter_fci,
                                                  filter_fci_sigma,
                                                  zprime_fci,
                                                  zprime_fci_sigma)
            # print(f"(V-clear) = ({filter_fci:.3f} +/- {filter_fci_sigma:.3f}) * {index} + " \
            #       f"({zprime_fci:.3f} +/- {zprime_fci_sigma:.3f})")
    else:
        for index in transform_index_list:
            filter_fci,\
                filter_fci_sigma,\
                zprime_fci,\
                zprime_fci_sigma\
                = space_based_transform(stars_table,
                                        plot_results=plot_results,
                                        index=index,
                                        save_plots=save_plots)
            sb_final_transform_columns\
                = update_sb_final_transform_columns(sb_final_transform_columns,
                                                    index,
                                                    filter_fci,
                                                    filter_fci_sigma,
                                                    zprime_fci,
                                                    zprime_fci_sigma)
            # print(f"(V-clear) = ({filter_fci:.3f} +/- {filter_fci_sigma:.3f}) * {index} + " \
            #       f"({zprime_fci:.3f} +/- {zprime_fci_sigma:.3f})")
    sb_final_transform_table = create_sb_final_transform_table(
        sb_final_transform_columns)
    if save_plots:
        formats = {
            'T_fCI': '%0.3f',
            'T_fCI_sigma': '%0.3f',
            'Z_fCI': '%0.3f',
            'Z_fCI_sigma': '%0.3f'
        }
        write_table_to_latex(sb_final_transform_table, f"{os.path.join(save_loc, f'{unique_id}_transform_table')}.txt",
                             formats=formats)
    return sb_final_transform_table


def _main_sc_lightcurve(directory,
                        gb_final_transforms=None,
                        temp_dir='tmp',
                        save_loc='Outputs',
                        file_suffix=[".fits",".fit",".fts"],
                        ecct_cut=0.5,
                        max_distance_from_sat=20,
                        size=25,
                        max_num_nan=5,
                        plot_results=0):
    filecount, filenames = copy_and_rename(directory=directory,
                                           file_suffix=file_suffix,
                                           temp_dir=temp_dir,
                                           debugging=True)
    # remove_temp_dir(temp_dir=temp_dir)
    # return
    set_sat_positions_bool = True
    change_sat_positions_bool = False
    num_nan = 0
    for filenum, file in enumerate(filenames):
        filepath = f"{temp_dir}/{file}"
        hdr, imgdata = read_fits_file(filepath)
        if set_sat_positions_bool:
            set_sat_positions_bool, sat_information = set_sat_positions(
                imgdata, filecount, set_sat_positions_bool)
        sat_information = add_new_time_and_filter(
            hdr, sat_information, filenum)
        if change_sat_positions_bool:
            change_sat_positions_bool,\
                sat_information\
                = change_sat_positions(filenames,
                                       filenum,
                                       num_nan,
                                       sat_information,
                                       change_sat_positions_bool,
                                       gb_final_transforms=\
                                           gb_final_transforms,
                                       max_distance_from_sat=\
                                           max_distance_from_sat,
                                       size=size,
                                       temp_dir=temp_dir,
                                       cmap_set='Set1',
                                       plot_results=plot_results)
        exptime = hdr['EXPTIME'] * u.s
        # bkg, bkg_std = calculate_img_bkg(imgdata)

        try:
            sat_x, sat_y, bkg_trm, fwhm = TRM_sat_detection(
                filepath, ecct_cut=ecct_cut)
        except TypeError:
            print("No satellites detected.")
            continue
        if fwhm < 0:
            continue
        # bkg, bkg_std = calculate_img_bkg(imgdata)
        # irafsources = detecting_stars(imgdata, bkg, bkg_std)
        # if not irafsources:
        #     sat_information.num_nans[:] = 0
        #     continue
        # plot_detected_sats(filenames[filenum],
        #                    plot_results,
        #                    imgdata,
        #                    irafsources,
        #                    sat_information,
        #                    max_distance_from_sat=max_distance_from_sat,
        #                    norm=LogNorm())
        # fwhms, fwhm, fwhm_std = calculate_fwhm(irafsources)
        bkg = np.median(bkg_trm)
        bsb = calculate_background_sky_brightness(bkg,
                                                  hdr,
                                                  exptime,
                                                  gb_final_transforms,
                                                  focal_length_key='FOCALLEN',
                                                  xpixsz_key='XPIXSZ',
                                                  ypixsz_key='YPIXSZ')
        fwhm_arcsec = convert_fwhm_to_arcsec_trm(hdr, fwhm)
        airmass = get_image_airmass(hdr)
        photometry_result = perform_photometry_sat(
            sat_x, sat_y, fwhm, imgdata, bkg_trm)
        instr_mags = calculate_magnitudes(photometry_result, exptime)
        instr_mags_sigma = calculate_magnitudes_sigma(
            photometry_result, exptime)
        sat_information = check_if_sat(sat_information,
                                       filenum,
                                       sat_x,
                                       sat_y,
                                       instr_mags,
                                       instr_mags_sigma,
                                       fwhm_arcsec,
                                       airmass,
                                       bsb,
                                       max_distance_from_sat=\
                                           max_distance_from_sat)
        change_sat_positions_bool, num_nan\
            = determine_if_change_sat_positions(sat_information,
                                                filenum,
                                                change_sat_positions_bool,
                                                max_num_nan=max_num_nan)
        # del hdr
        # del imgdata
    # try:
    remove_temp_dir(temp_dir=temp_dir)
    # except PermissionError as e:
    #     print(e)
    if not os.path.exists(save_loc):
        os.mkdir(save_loc)
    sats_table = sat_information.sats_table
    ascii.write(
        sats_table,
        output=f"{save_loc}/Measured_Magnitudes.csv",
        format='csv')
    uncertainty_table = sat_information.uncertainty_table
    ascii.write(
        uncertainty_table,
        output=f"{save_loc}/Measured_Magnitude_Uncertainties.csv",
        format='csv')
    sat_auxiliary_table = sat_information.sat_auxiliary_table
    for aux_data in sat_auxiliary_table.columns[2:]:
        if all(np.isnan(sat_auxiliary_table[aux_data])):
            sat_auxiliary_table.remove_column(aux_data)
    ascii.write(sat_auxiliary_table,
                output=f"{save_loc}/Auxiliary_Information.csv", format='csv')
    unique_filters, num_filters, multiple_filters = determine_num_filters(
        sats_table)
    if multiple_filters:
        sat_dict = interpolate_sats(
            sats_table, uncertainty_table, unique_filters)
        if not gb_final_transforms:
            app_sat_dict = None
            save_interpolated_light_curve(sat_dict, save_loc)
            all_indices, all_indices_formatted\
                = get_all_indicies_combinations(unique_filters,
                                                num_filters,
                                                multiple_filters)
            colour_indices_dict = calculate_timeseries_colour_indices(
                sat_dict, all_indices)
            save_interpolated_light_curve(
                colour_indices_dict, save_loc, suffix="Colour Indices")
            filters_to_plot, indices_to_plot, aux_data_to_plot\
                = choose_indices_to_plot(unique_filters,
                                         num_filters,
                                         all_indices_formatted,
                                         sat_auxiliary_table)
            fig = axis_limits_multiband_gui(sat_dict,
                                            colour_indices_dict,
                                            sat_auxiliary_table,
                                            filters_to_plot,
                                            indices_to_plot,
                                            aux_data_to_plot,
                                            save_loc)
        else:
            app_sat_dict = apply_gb_timeseries_transforms(gb_final_transforms,
                                                          sat_dict,
                                                          sat_auxiliary_table,
                                                          unique_filters)
            save_interpolated_light_curve(app_sat_dict, save_loc)
            all_indices, all_indices_formatted\
                = get_all_indicies_combinations(unique_filters,
                                                num_filters,
                                                multiple_filters)
            colour_indices_dict = calculate_timeseries_colour_indices(
                app_sat_dict, all_indices)
            save_interpolated_light_curve(
                colour_indices_dict, save_loc, suffix="Colour Indices")
            filters_to_plot,\
                indices_to_plot,\
                aux_data_to_plot\
                = choose_indices_to_plot(unique_filters,
                                         num_filters,
                                         all_indices_formatted,
                                         sat_auxiliary_table)
            fig = axis_limits_multiband_gui(app_sat_dict,
                                            colour_indices_dict,
                                            sat_auxiliary_table,
                                            filters_to_plot,
                                            indices_to_plot,
                                            aux_data_to_plot,
                                            save_loc)
    else:
        sat_dict = None
        app_sat_dict = None
        aux_data_to_plot = choose_aux_data_to_plot(sat_auxiliary_table)
        axis_limits_singleband_gui(sats_table,
                                   uncertainty_table,
                                   sat_auxiliary_table,
                                   aux_data_to_plot,
                                   save_loc)
        # plot_light_curve_singleband(sats_table, uncertainty_table, 
        # sat_auxiliary_table, aux_data_to_plot, save_loc)
    return sat_dict,\
        app_sat_dict,\
        sats_table,\
        uncertainty_table,\
        sat_auxiliary_table


def __debugging__(gb_final_transforms, save_loc):
    """
    Debug the main functions. This should simplify git commits by only needing to edit this file.

    Returns
    -------
    None.

    """
    # Maybe put the write table option in here?
    formats = {
        'k\'\'_fCI': '%0.3f',
        'k\'\'_fCI_sigma': '%0.3f',
        'T_fCI': '%0.3f',
        'T_fCI_sigma': '%0.3f',
        'k\'_f': '%0.3f',
        'k\'_f_sigma': '%0.3f',
        'Z_f': '%0.3f',
        'Z_f_sigma': '%0.3f'
    }
    write_table_to_latex(
        gb_final_transforms, f"{os.path.join(save_loc, 'gb_final_transforms')}.txt", formats=formats)
    return


def BackgroundEstimationMulti(fitsdata, sigma_clip, bkgmethod, printval):
    sigma_clip = SigmaClip(sigma=2.5)
    bkg = SExtractorBackground(sigma_clip)
    # bkg_value1 = bkg.calc_background(fitsdata)

    # print(bkg_value)
    bkg = MeanBackground(sigma_clip)
    bkg_value2 = bkg.calc_background(fitsdata)

    bkg = MedianBackground(sigma_clip)
    bkg_value3 = bkg.calc_background(fitsdata)

    # bkg = ModeEstimatorBackground(sigma_clip)
    # bkg_value4 = bkg.calc_background(fitsdata)

    bkg_estimator2 = SExtractorBackground()
    # bkg = Background2D(fitsdata, (2, 2),
    # filter_size=(3,3),sigma_clip=sigma_clip, bkg_estimator=bkg_estimator2)
    # Closest Approximate to Matlab Result
    bkg = Background2D(fitsdata, (50, 50), filter_size=(
        3, 3), sigma_clip=sigma_clip, bkg_estimator=bkg_estimator2)
    bg_rem = fitsdata - bkg.background

    if printval == 1:
        print("Background Solutions")
        print("Sigma Clip: " + str(sigma_clip))
        print("Using: " + bkgmethod)
        print("---------------------------")
        print("SExtractor Background: " + str(np.mean(bkg.background)))
        print("SExtractor Background(Filtered): " + str(np.mean(
            bkg.background)) + "\n " + "     " + "Box Size: " + "50x50" +
            "\n " + "     " + "Filter Size: " + "3x3")
        print("Mean Background: " + str(bkg_value2))
        print("Median Background: " + str(bkg_value3))
        # print("Mode Estimator Background: " + str(bkg_value4))
        print("Remaining Background (subtracted): " + str(bg_rem))
        print("Polyfit Background: Not Implemented Yet")

    else:
        return bkg


def ref_star_folder_read(refstars_doc):
    refstars = pd.read_excel(refstars_doc)
    refstars.head()
    HIP = refstars["HIP"]
    erad = refstars["erad"]
    edec = refstars["edec"]
    vref = refstars["V"]
    bvindex = refstars["(B-V)"]
    vrindex = refstars["(V-R)"]
    refstarsfin = np.column_stack((HIP, erad, edec, vref))
    return HIP, erad, edec, vref, bvindex, vrindex, refstarsfin


def ref_star_search(s,
                    f,
                    erad,
                    edec,
                    HIP,
                    vref,
                    bvindex,
                    vrindex,
                    refstarsfin):
    refx = []
    refy = []
    vref2 = []
    HIP2 = []
    vrindexdet = []
    bvindexdet = []

    for s in range(89):

        try:
            f.SkyToXy(erad[s], edec[s])
            refSTAR_X = f.ScratchX  # the x result of skytoxy
            refSTAR_Y = f.ScratchY
            if refSTAR_X > 0 and refSTAR_X < 1900:
                refx.append(refSTAR_X)
                refy.append(refSTAR_Y)
                vref2.append(vref[s])
                HIP2.append(HIP[s])
                vrindexdet.append(vrindex[s])
                bvindexdet.append(bvindex[s])
            # else:
            #   print("Star Found outside bounds of image")
            # s=s+1
        except:
            if s > 89:
                print("Stop")
            # else:
            #     print('Pinpoint can''t process coords')

    nmstars = f.MatchedStars.Count
    mstars = f.MatchedStars
    print("Matched Stars:" + str(nmstars))
    print("Reference Stars Located:")
    print("")
    for i in range(1, nmstars):
        # print(i)
        mstar = mstars.Item(i)
        X_min = mstar.X - 0.5 * mstar.Width
        X_max = mstar.X + 0.5 * mstar.Width
        Y_min = mstar.Y - 0.5 * mstar.Height
        Y_max = mstar.Y + 0.5 * mstar.Height
        # print(i)
        length = len(refx)

        exptime = f.ExposureInterval
        rawflux = mstar.RawFlux
        Zp = f.MagZeroPoint

        vmag = Zp - 2.5 * (math.log10(rawflux / exptime))
        # starx = mstar.X
        # stary = mstar.Y
        # print(vmag)

        for j in range(length):
            # print("ref" +str(refx[j]))
            # print(X_max)
            if (refx[j] > X_min) and (refx[j] < X_max):
                if (refy[j] > Y_min) and (refy[j] < Y_max):
                    if abs(vmag - vref2[j]) < 0.5:
                        print("HIP: " + str(HIP2[j]))
                        print("Located at: X: " + str(mstar.X) +
                              " Y: " + str(mstar.Y))
                        # print("matched X:" + str(X_max))
                        # print(str(vref2[j]))
                        # print(mstar.ColorMagnitude)
                        print(
                            "Reference Mag: " + str(vref2[j]) + " vs " +
                            "Detected Mag: " + str(vmag))
                        print("")
                        Bvtransform = (vref2[j] - vmag) / bvindexdet[j]
                        print("B-V Transform: " + str(Bvtransform))
                        Vrtransform = (vref2[j] - vmag) / vrindexdet[j]
                        print("V-R Transform: " + str(Vrtransform))


def ref_read(refstars_doc):
    refstars = pd.read_excel(refstars_doc)
    refstars.head()
    HIP = refstars["HIP"]
    erad = refstars["erad"]
    edec = refstars["edec"]
    vref = refstars["V"]
    bvindex = refstars["(B-V)"]
    vrindex = refstars["(V-R)"]
    refstarsfin = np.column_stack((HIP, erad, edec, vref))
    return HIP, erad, edec, vref, bvindex, vrindex, refstarsfin


def pinpoint_init():
    f = win32com.client.Dispatch("Pinpoint.plate")
    return f


def getFileList(inbox):
    filepathall = []
    # directory = os.path.dirname(inbox)
    list1 = os.listdir(inbox)  # List of Files
    listSize = len(list1)  # Number of Files
    print(listSize)
    c = list1
    print(c)
    # o=0;
    for i in range(1, listSize):
        print(c[i])
        filepath2 = inbox + "\\" + c[i]
        filepathall.append(filepath2)
        # o=o+1;
    return filepathall
    # o=0;


def fits_header_import(filepath, filter_key='FILTER'):
    imagehdularray = fits.open(filepath)
    header = imagehdularray[0].header
    date = imagehdularray[0].header['DATE-OBS']
    exposuretime = imagehdularray[0].header['EXPTIME']
    imagesizeX = imagehdularray[0].header['NAXIS1']
    imagesizeY = imagehdularray[0].header['NAXIS2']
    fitsdata = imagehdularray[0].data
    # focal_Length=imagehdularray[0].header['FOCALLEN']
    XPIXSZ = imagehdularray[0].header['XPIXSZ']
    YPIXSZ = imagehdularray[0].header['YPIXSZ']
    filt = imagehdularray[0].header['FILTER']
    wcs = WCS(header)
    return imagehdularray,\
        date,\
        exposuretime,\
        imagesizeX,\
        imagesizeY,\
        fitsdata,\
        filt,\
        header,\
        XPIXSZ,\
        YPIXSZ,\
        wcs


def calc_ArcsecPerPixel(header):
    focal_Length = header['FOCALLEN']
    xpix_size = header['XPIXSZ']
    ypix_size = header['XPIXSZ']
    # xbin = header['XPIXSZ']
    # ybin = header['XPIXSZ']
    x_arcsecperpixel = 206.2648 * ((xpix_size) / (focal_Length))
    y_arcsecperpixel = 206.2648 * ((ypix_size) / (focal_Length))
    # x_arcsecperpixel = math.atan(xpix_size/focal_Length)*3600*xbin
    # y_arcsecperpixel = math.atan(ypix_size/focal_Length)*3600*ybin

    return x_arcsecperpixel, y_arcsecperpixel


def edge_Protect(bg_rem, edge_protect, imagesizeX, imagesizeY, fitsdata):
    bg_rem[1:edge_protect, 1:edge_protect] = 0
    bg_rem[imagesizeX - edge_protect:imagesizeX, :] = 0
    bg_rem[:, 1:edge_protect] = 0
    bg_rem[:, imagesizeY - edge_protect:imagesizeY] = 0
    im_mean = np.mean(bg_rem)
    im_rms = np.std(fitsdata)

    return im_mean, bg_rem, im_rms

# TODO: change the SCInstrMagLightCurve.py code into functions in this file.<|MERGE_RESOLUTION|>--- conflicted
+++ resolved
@@ -8752,7 +8752,6 @@
 
 
 def verify_gb_transforms_auto(directory,
-<<<<<<< HEAD
                               stars_list,
                               ref_stars_file,
                               gb_final_transforms,
@@ -8766,21 +8765,7 @@
                               lon_key='SITELONG',
                               elev_key='SITEELEV',
                               **kwargs):
-=======
-                         stars_list,
-                         ref_stars_file,
-                         gb_final_transforms,
-                         hidden_transform_table,
-                         plot_results=False,
-                         save_plots=False,
-                         file_suffix=[".fits",".fit",".fts"],
-                         exposure_key='EXPTIME',
-                         name_key='Name',
-                         lat_key='SITELAT',
-                         lon_key='SITELONG',
-                         elev_key='SITEELEV',
-                         **kwargs):
->>>>>>> 09262578
+
     # TODO: Docstring.
     reference_stars, ref_star_positions = read_ref_stars(ref_stars_file)
     large_table_columns = init_large_table_columns()
@@ -9227,7 +9212,7 @@
 
 
 def _main_gb_transform_calc_Buchheim(directory,
-<<<<<<< HEAD
+
                                      ref_stars_file,
                                      plot_results=False,
                                      save_plots=False,
@@ -9238,18 +9223,7 @@
                                      lon_key='SITELONG',
                                      elev_key='SITEELEV',
                                      **kwargs):
-=======
-                                   ref_stars_file,
-                                   plot_results=False,
-                                   save_plots=False,
-                                   file_suffix=[".fits",".fit",".fts"],
-                                   exposure_key='EXPTIME',
-                                   name_key='Name',
-                                   lat_key='SITELAT',
-                                   lon_key='SITELONG',
-                                   elev_key='SITEELEV',
-                                   **kwargs):
->>>>>>> 09262578
+
     # TODO: Docstring.
     # TODO: Fix errors when save_plots = False.
     """
@@ -9539,11 +9513,8 @@
     file_names = []
     for dirpth, _, files in os.walk(directory):
         for file in files:
-<<<<<<< HEAD
             if file.endswith(any(file_suffix)):
-=======
-            if file.endswith(eny(file_suffix)):
->>>>>>> 09262578
+
                 file_paths.append(os.path.join(dirpth, file))
                 file_names.append(file)
     #             filecount += 1
