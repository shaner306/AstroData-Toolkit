--- conflicted
+++ resolved
@@ -5579,18 +5579,9 @@
         for sat_num, sat in enumerate(sat_information.sat_locs, start=2):
             sat_x = sat[0]
             sat_y = sat[1]
-<<<<<<< HEAD
-            if abs(sat_x - obj_x) < max_distance_from_sat and\
-                    abs(sat_y - obj_y) < max_distance_from_sat:
-                sat_information.sats_table[index][sat_num] =\
-                    instr_mags[obj_index]
-                sat_information.uncertainty_table[index][sat_num] =\
-                    instr_mags_sigma[obj_index].value
-=======
             if abs(sat_x - obj_x) < max_distance_from_sat and abs(sat_y - obj_y) < max_distance_from_sat:
                 sat_information.sats_table[index][sat_num] = instr_mags[obj_index]
                 sat_information.uncertainty_table[index][sat_num] = instr_mags_sigma[obj_index].value
->>>>>>> f4e983b7
                 sat[0] = obj_x
                 sat[1] = obj_y
     sat_information.sat_auxiliary_table[index][2] = fwhm_arcsec
