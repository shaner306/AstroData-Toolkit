# -*- coding: utf-8 -*-
"""
Created on Fri Apr 29 11:49:14 2022

@author: mstew

Stored in this file are all the hgiher levels general_tools needed for transformation
calculations
"""
import math
import os
from math import sqrt
from random import shuffle

# from .AstroFunctions import *
# import TRMtester.py as trm
import astropy.stats
import numpy as np
from astropy.io import ascii
from astropy.table import Table
from astropy.time import Time
from astropy.wcs import WCS
from photutils.background import Background2D
from matplotlib import pyplot as plt
from tqdm import tqdm

import sys
from os.path import dirname
src_path = dirname(dirname(__file__))
sys.path.append(os.path.join(src_path, 'general_tools'))
sys.path.append(os.path.join(src_path, 'transforms', 'GroundBasedTransforms','boyde_aux'))
sys.path.append(os.path.join(src_path, 'transforms', 'GroundBasedTransforms','buchheim_aux'))
sys.path.append(os.path.join(src_path, 'transforms', 'GroundBasedTransforms','warner_aux'))
sys.path.append(os.path.join(src_path, 'transforms', 'SpaceBasedTransforms'))
sys.path.append(os.path.join(src_path, 'transforms', 'GroundBasedTransforms'))
sys.path.append(os.path.join(src_path, 'photometry'))
sys.path.append(os.path.join(src_path, 'data_visualization'))

import AstroFunctions as astro
import auxilary_phot_boyde_functions as boyde_aux
import auxilary_phot_buchheim_functions as buch_aux
import auxilary_phot_warner_functions as warn_aux
import auxillary_sb_functions as auxillary_phot_sb_functions
import general_gb_functions
import perform_photometry
from Visualize import plot_match_confirmation
from astropy.io import ascii


def _main_gb_transform_calc(directory,
                            ref_stars_file,
                            plot_results=False,
                            save_plots=False,
                            remove_large_airmass_bool=False,
                            file_suffix=(".fits", ".fit", ".fts"),
                            exposure_key='EXPTIME',
                            lat_key='SITELAT',
                            lon_key='SITELONG',
                            elev_key='SITEELEV',
                            name_key='Name',
                            photometry_method='psf',
                            aperture_estimation_mode='mean',
                            **kwargs):
    """
    Taking 

    Parameters
    ----------

    directory: String of the  Image directory which includes the images to be processed
    ref_stars_file: String describing the directory of reference star files to be used in processing
    plot_results: Boolean 
    save_plots: Boolean
    remove_large_airmass_bool: Boolean
    file_suffix: tuple describing the file suffixes to be used in 
    exposure_key= FITS Keyword to be used to access the exposure time of the image


    Returns

    -------

    Nil

    """
    # TODO: Docstring.
    reference_stars, ref_star_positions = astro.read_ref_stars(ref_stars_file)
    gb_transform_table_columns = astro.init_gb_transform_table_columns()
    auxiliary_data_columns = astro.init_auxiliary_data_columns()
    large_table_columns = astro.init_large_table_columns()

    #if save_plots:
    save_loc = kwargs.get('save_loc')
    if not os.path.exists(save_loc):
        os.mkdir(save_loc)
    with open(os.path.join(save_loc, 'ExcludedFiles.txt'), 'a') as f:
        f.write('File')
        f.write('\t')
        f.write('Reason')
        f.write('\n')
    with open(os.path.join(save_loc, 'DetectedStars.txt'), 'a') as f:
        f.write('File')
        f.write('\t')
        f.write('Field')
        f.write('\t')
        f.write('num_img_stars')
        f.write('\t')
        f.write('num_ref_stars')
        f.write('\n')

    "Create an array of all .fits files in the directory (including subfolders)."
    excluded_files = 0
    filecount = 0
    file_paths = []
    file_names = []
    for dirpth, _, files in os.walk(directory):
        for file in files:
            if file.endswith(file_suffix):
                file_paths.append(os.path.join(dirpth, file))
                file_names.append(file)
                filecount += 1
    "Split the files into those for calculation and those for verification."
    shuffle(file_paths)
    split_decimal = 0.7
    split_filecount_location = math.ceil(split_decimal * filecount)
    calculation_files = file_paths[:split_filecount_location]
    verification_files = file_paths[split_filecount_location:]
    with open(os.path.join(save_loc, 'CalVerSplit.txt'), 'a+') as f:
        f.write('File Path'+'\t'+'Calculation/Verification')
        for calc_file in calculation_files:
            f.write('\n'+f'{calc_file}'+'\t'+'Calculation')
        for verify_file in verification_files:
            f.write('\n'+f'{verify_file}'+'\t'+'Verification')

    "Iterate over the images."
    for file_num, filepath in enumerate(tqdm(calculation_files)):
        # for dirpath, dirnames, filenames in os.walk(directory):
        #     for filename in filenames:
        #         if filename.endswith((file_suffix)):
        # filepath = os.path.join(dirpath, filename)
        # print(filepath)
        hdr, imgdata = astro.read_fits_file(filepath)
        exptime = hdr[exposure_key]
        bkg, bkg_std = astro.calculate_img_bkg(imgdata)
        if 'FWHM' in hdr:
<<<<<<< HEAD

            bkg_2d = Background2D(data=imgdata, box_size=3, sigma_clip=astropy.stats.SigmaClip(
                sigma=3, maxiters=5))
            irafsources = astro.detecting_stars(
                imgdata, bkg=bkg, bkg_std=bkg_std,fwhm=hdr['FWHM'])
        else:
            bkg_2d = Background2D(data=imgdata, box_size=3, sigma_clip=astropy.stats.SigmaClip(
                sigma=3, maxiters=5))
            irafsources = astro.detecting_stars(
                imgdata, bkg=bkg, bkg_std=bkg_std)


=======
            irafsources= astro.detecting_stars(imgdata, bkg=bkg, bkg_std=bkg_std, fwhm=hdr['FWHM'])
            bkg_2d = Background2D(data=imgdata, box_size=math.ceil(hdr['FWHM']), sigma_clip=astropy.stats.SigmaClip(
            sigma=3, maxiters=5))
        else:
            bkg_2d = Background2D(data=imgdata, box_size=3, sigma_clip=astropy.stats.SigmaClip(sigma=3, maxiters=5))
            irafsources = astro.detecting_stars(
                imgdata, bkg=bkg, bkg_std=bkg_std)
>>>>>>> 1fff46ee
        if not irafsources:
            with open(os.path.join(save_loc, 'ExcludedFiles.txt'), 'a') as f:
                f.write(f'{filepath}')
                f.write('\t')
                f.write('No sources detected')
                f.write('\n')
            excluded_files += 1
            continue
        fwhms, fwhm, fwhm_std = astro.calculate_fwhm(irafsources)
        if photometry_method=='psf':

            photometry_result = perform_photometry.perform_PSF_photometry(
                irafsources, fwhm, imgdata, bkg=bkg,filepath=filepath,hdr=hdr)

# =============================================================================
# Experimental perform_photometry
#             photometry_result = perform_photometry.perform_PSF_photometry_2(
#                              irafsources, fwhm, imgdata, bkg=bkg,filepath=filepath,hdr=hdr)
# =============================================================================
            # Store the flux and uncertainty of the stars in a separate variable.
            fluxes = np.array(photometry_result['flux_fit'])
            fluxes_unc = np.array(photometry_result['flux_unc'])
            # Convert the flux and uncertainty to magnitude and its uncertainty.
            instr_mags = astro.calculate_magnitudes(fluxes, exptime)
            instr_mags_sigma, snr = astro.calculate_magnitudes_sigma(
                fluxes,fluxes_unc, exptime)
            
            
        elif photometry_method=='aperture':
            
            # Perform Aperture Photometry
<<<<<<< HEAD
            photometry_result=perform_photometry.perform_aperture_photometry(irafsources,fwhms,imgdata,bkg_2d=bkg_2d,
=======
            photometry_result=perform_photometry.perform_aperture_photometry(irafsources,fwhms,imgdata,bkg_2d,
>>>>>>> 1fff46ee
                                                                             hdr=hdr,filepath=filepath,
                                                                             aperture_estimation_mode=aperture_estimation_mode,**kwargs)

            
            #Re-arrange values to align with PSF Fitting standard
            fluxes_unc=np.transpose(np.array(photometry_result['flux_unc']))
            fluxes=np.array(photometry_result['flux_fit'])
            
            instr_mags=astro.calculate_magnitudes(fluxes,exptime)
            instr_mags_sigma, snr = astro.calculate_magnitudes_sigma(
                fluxes,fluxes_unc, exptime)
        
        wcs = WCS(hdr)
        skypositions = astro.convert_pixel_to_ra_dec(irafsources, wcs)
        altazpositions = None
        try:
            altazpositions = astro.convert_ra_dec_to_alt_az(skypositions,
                                                      hdr,
                                                      lat_key=lat_key,
                                                      lon_key=lon_key,
                                                      elev_key=elev_key)
        except AttributeError as e:
            with open(os.path.join(save_loc, 'ExcludedFiles.txt'), 'a') as f:
                f.write(f'{filepath}')
                f.write('\t')
                f.write('No plate solution found')
                f.write('\n')
                excluded_files += 1
            continue
        matched_stars = astro.find_ref_stars(reference_stars,
                                       ref_star_positions,
                                       skypositions,
                                       instr_mags,
                                       instr_mags_sigma,
                                       snr,
                                       fluxes,
                                       fluxes_unc,
                                       ground_based=True,
                                       altazpositions=altazpositions)
        if not matched_stars:
            with open(os.path.join(save_loc, 'ExcludedFiles.txt'), 'a') as f:
                f.write(f'{filepath}')
                f.write('\t')
                f.write('No reference star found in image')
                f.write('\n')
                excluded_files += 1
            continue
        
        field = astro.get_field_name(matched_stars, name_key=name_key)
        # LINUX ONLY FIX
        filename = filepath.split('/')[-1]
        unique_id = filename
        try:
            num_img_stars, num_field_stars = plot_match_confirmation(wcs, 
                                                                    imgdata, 
                                                                    matched_stars, 
                                                                    reference_stars, 
                                                                    unique_id, 
                                                                    save_loc, 
                                                                    save_plots=save_plots, 
                                                                    name_key=name_key)
        except TypeError:
            num_img_stars = None
            num_field_stars = None
        if num_field_stars is not None:
            with open(os.path.join(save_loc, 'DetectedStars.txt'), 'a') as f:
                f.write(f'{filepath}')
                f.write('\t')
                f.write(f'{field}')
                f.write('\t')
                f.write(f'{num_img_stars}')
                f.write('\t')
                f.write(f'{num_field_stars}')
                f.write('\n')
        instr_filter = astro.get_instr_filter_name(hdr)
        colour_indices = astro.get_all_colour_indices(instr_filter)
        # print("match")
        for colour_index in colour_indices:

            try:
                len(matched_stars.img_instr_mag)
            except TypeError:
                with open(os.path.join(save_loc, 'ExcludedFiles.txt'), 'a') as f:
                    f.write(f'{filepath}')
                    f.write('\t')
                    f.write('Only 1 reference star detected in the image')
                    f.write('\n')
                    excluded_files += 1
                # print("Only 1 reference star detected in the image.")
                continue

            if np.isnan(matched_stars.ref_star[colour_index]).any():
                no_nan_indices = np.invert(
                    np.isnan(matched_stars.ref_star[colour_index]))
                matched_stars = matched_stars._replace(
                    ref_star_index=matched_stars.ref_star_index[no_nan_indices],
                    img_star_index=matched_stars.img_star_index[no_nan_indices],
                    ref_star=matched_stars.ref_star[no_nan_indices],
                    ref_star_loc=matched_stars.ref_star_loc[no_nan_indices],
                    img_star_loc=matched_stars.img_star_loc[no_nan_indices],
                    ang_separation=matched_stars.ang_separation[no_nan_indices],
                    img_instr_mag=matched_stars.img_instr_mag[no_nan_indices],
                    img_instr_mag_sigma=matched_stars.img_instr_mag_sigma[no_nan_indices],
                    flux=matched_stars.flux[no_nan_indices],
                    img_star_altaz=matched_stars.img_star_altaz[no_nan_indices],
                    img_star_airmass=matched_stars.img_star_airmass[no_nan_indices]
                )
            large_table_columns = astro.update_large_table_columns(large_table_columns,
                                                             filepath,
                                                             matched_stars,
                                                             hdr,
                                                             exptime,
                                                             ground_based=True,
                                                             name_key=name_key)
            auxiliary_data_columns = astro.update_auxiliary_data_columns(auxiliary_data_columns,
                                                                   filepath,
                                                                   exptime,
                                                                   fwhm,
                                                                   fwhm_std,
                                                                   matched_stars)
            # try:
            if not save_plots:
                c_fci, c_fci_sigma, zprime_f, zprime_f_sigma = astro.ground_based_first_order_transforms(matched_stars,
                                                                                                   instr_filter,
                                                                                                   colour_index,
                                                                                                   plot_results=plot_results)
            else:
                c_fci, c_fci_sigma, zprime_f, zprime_f_sigma = astro.ground_based_first_order_transforms(matched_stars,
                                                                                                   instr_filter,
                                                                                                   colour_index,
                                                                                                   plot_results=plot_results,
                                                                                                   save_plots=save_plots,
                                                                                                   save_loc=save_loc,
                                                                                                   unique_id=unique_id)
            # except Exception:
            #     continue
            gb_transform_table_columns = astro.update_gb_transform_table_columns(gb_transform_table_columns,
                                                                           filepath,
                                                                           field,
                                                                           c_fci,
                                                                           c_fci_sigma,
                                                                           zprime_f,
                                                                           zprime_f_sigma,
                                                                           instr_filter,
                                                                           colour_index,
                                                                           altazpositions)
    with open(os.path.join(save_loc, 'ExcludedFiles.txt'), 'a') as f:
        f.write('Total excluded:')
        f.write('\t')
        f.write(
            f'{excluded_files} / {split_filecount_location} ({100*(excluded_files/split_filecount_location):.1f}%)')
    large_stars_table = astro.create_large_stars_table(
        large_table_columns, ground_based=True)
    gb_transform_table = astro.create_gb_transform_table(gb_transform_table_columns)
    auxiliary_data_table = astro.create_auxiliary_data_table(auxiliary_data_columns)
    if remove_large_airmass_bool:
        gb_transform_table = astro.remove_large_airmass(gb_transform_table, 3.0)
    if save_plots:
        ascii.write(gb_transform_table,
                    f"{os.path.join(save_loc, 'gb_large_transform_table')}.csv", format='csv')
        ascii.write(auxiliary_data_table,
                    f"{os.path.join(save_loc, 'auxiliary_data_table')}.csv", format='csv')
        ascii.write(large_stars_table, os.path.join(
            save_loc, 'large_stars_table.csv'), format='csv')
        gb_final_transforms = astro.ground_based_second_order_transforms(gb_transform_table,
                                                                   plot_results=plot_results,
                                                                   save_plots=save_plots,
                                                                   save_loc=save_loc)
        formats = {
            'k\'\'_fCI': '%0.3f',
            'k\'\'_fCI_sigma': '%0.3f',
            'T_fCI': '%0.3f',
            'T_fCI_sigma': '%0.3f',
            'k\'_f': '%0.3f',
            'k\'_f_sigma': '%0.3f',
            'Z_f': '%0.3f',
            'Z_f_sigma': '%0.3f'
        }

        ascii.write(gb_final_transforms,
                    f"{os.path.join(save_loc, '_gb_final_transforms')}.csv", format='csv')
        astro.write_table_to_latex(gb_final_transforms, f"{os.path.join(save_loc,'gb_final_transforms')}.txt",
                             formats=formats)
        formats = {
            'exptime': '%0.3f',
            'fwhm': '%0.3f',
            'fwhm_sigma': '%0.3f',
            'avg mag_sigma': '%0.3f',
            'std mag_sigma': '%0.3f'
        }

    else:
        gb_final_transforms = astro.ground_based_second_order_transforms(
            gb_transform_table,
            plot_results=plot_results,
            save_plots=save_plots)
    return gb_final_transforms, auxiliary_data_table

def _main_gb_transform_calc_TEST(directory,
                                 ref_stars_file,
                                 plot_results=False,
                                 save_plots=False,
                                 file_suffix=(".fits", ".fit", ".fts"),
                                 exposure_key='EXPTIME',
                                 name_key='Name',
                                 **kwargs):
    # TODO: Docstring.
    # TODO: Fix errors when save_plots = False.
    reference_stars, ref_star_positions = astro.read_ref_stars(ref_stars_file)
    large_table_columns = astro.init_large_table_columns()

    if save_plots:
        save_loc = kwargs.get('save_loc')
        unique_id = kwargs.get('unique_id')
        if not os.path.exists(save_loc):
            os.mkdir(save_loc)

    "Create the text file for logging problem files."
    with open(os.path.join(save_loc, 'ExcludedFiles.txt'), 'a') as f:
        f.write('File')
        f.write('\t')
        f.write('Reason')
        f.write('\n')
    "Create an array of all .fits files in the directory (including subfolders)."
    excluded_files = 0
    filecount = 0
    file_paths = []
    file_names = []
    for dirpth, _, files in os.walk(directory):
        for file in files:
            if file.endswith(file_suffix):
                file_paths.append(os.path.join(dirpth, file))
                file_names.append(file)
                filecount += 1
    "Split the files into those for calculation and those for verification."
    shuffle(file_paths)
    split_decimal = 0.7
    split_filecount_location = math.ceil(split_decimal * filecount)
    calculation_files = file_paths[:split_filecount_location]
    verification_files = file_paths[split_filecount_location:]
    with open(os.path.join(save_loc, 'CalVerSplit.txt'), 'a+') as f:
        f.write('File Path'+'\t'+'Calculation/Verification')
        for calc_file in calculation_files:
            f.write('\n'+f'{calc_file}'+'\t'+'Calculation')
        for verify_file in verification_files:
            f.write('\n'+f'{verify_file}'+'\t'+'Verification')

    "Iterate over the images."
    for file_num, filepath in enumerate(tqdm(calculation_files)):
        # filepath = os.path.join(dirpath, filename)
        hdr, imgdata = astro.read_fits_file(filepath)
        exptime = hdr[exposure_key]
        bkg, bkg_std = astro.calculate_img_bkg(imgdata)
        if 'FWHM' in hdr:
<<<<<<< HEAD
            bkg_2d = Background2D(data=imgdata, box_size=math.ceil(hdr['FWHM']), sigma_clip=astropy.stats.SigmaClip(
                sigma=3, maxiters=5))
            irafsources = astro.detecting_stars(imgdata, bkg=bkg, bkg_std=bkg_std,fwhm=hdr['FWHM'])
=======
            irafsources = astro.detecting_stars(imgdata, bkg=bkg, bkg_std=bkg_std, fwhm=hdr['FWHM'])
            bkg_2d = Background2D(data=imgdata, box_size=math.ceil(hdr['FWHM']), sigma_clip=astropy.stats.SigmaClip(
            sigma=3, maxiters=5))
>>>>>>> 1fff46ee
        else:
            bkg_2d = Background2D(data=imgdata, box_size=3, sigma_clip=astropy.stats.SigmaClip(
                sigma=3, maxiters=5))
            irafsources = astro.detecting_stars(imgdata, bkg=bkg, bkg_std=bkg_std)

        if not irafsources:
            with open(os.path.join(save_loc, 'ExcludedFiles.txt'), 'a') as f:
                f.write(f'{filepath}')
                f.write('\t')
                f.write('No sources detected')
                f.write('\n')
            excluded_files += 1
            continue
        _, fwhm, fwhm_std = astro.calculate_fwhm(irafsources)
        photometry_result = perform_photometry.perform_PSF_photometry(
            irafsources, fwhm, imgdata, bkg=bkg)
        fluxes = np.array(photometry_result['flux_fit'])
        fluxes_unc = np.array(photometry_result['flux_unc'])
        instr_mags = astro.calculate_magnitudes(fluxes, exptime)
        instr_mags_sigma, snr = astro.calculate_magnitudes_sigma(
            fluxes,fluxes_unc, exptime)
        wcs = WCS(hdr)
        skypositions = astro.convert_pixel_to_ra_dec(irafsources, wcs)
        try:
            altazpositions = astro.convert_ra_dec_to_alt_az(skypositions, hdr,
                                                      lat_key='SITELAT',
                                                      lon_key='SITELONG',
                                                      elev_key='SITEELEV')
        except AttributeError as e:
            with open(os.path.join(save_loc, 'ExcludedFiles.txt'), 'a') as f:
                f.write(f'{filepath}')
                f.write('\t')
                f.write('No plate solution found')
                f.write('\n')
                excluded_files += 1
            continue
        matched_stars = astro.find_ref_stars(reference_stars,
                                       ref_star_positions,
                                       skypositions,
                                       instr_mags,
                                       instr_mags_sigma,
                                       snr,
                                       fluxes,
                                       fluxes_unc,
                                       ground_based=True,
                                       altazpositions=altazpositions)
        if not matched_stars:
            with open(os.path.join(save_loc, 'ExcludedFiles.txt'), 'a') as f:
                f.write(f'{filepath}')
                f.write('\t')
                f.write('No reference star found in image')
                f.write('\n')
                excluded_files += 1
            continue

        large_table_columns = astro.update_large_table_columns(large_table_columns,
                                                         filepath,
                                                         matched_stars,
                                                         hdr,
                                                         exptime,
                                                         ground_based=True,
                                                         name_key=name_key)
    with open(os.path.join(save_loc, 'ExcludedFiles.txt'), 'a') as f:
        f.write('Total excluded:')
        f.write('\t')
        f.write(
            f'{excluded_files} / {split_filecount_location} ({100*(excluded_files/split_filecount_location):.1f}%)')
    large_stars_table = astro.create_large_stars_table(
        large_table_columns, ground_based=True)
    # large_stars_table = astro.read_fits_file(large_stars_table, max_airmass=3.0)
    stars_table, different_filter_list = astro.group_each_star_GB(large_stars_table)
    stars_table.pprint(max_lines=30, max_width=200)
    if save_plots:
        ascii.write(stars_table, os.path.join(
            save_loc, 'stars_table.csv'), format='csv')
    gb_transform_table =\
        general_gb_functions.calc_gb_first_transforms_AVG(stars_table,
                                                          different_filter_list,
                                                          save_loc,
                                                          plot_results=plot_results,
                                                          save_plots=save_plots)
    gb_transform_table.pprint(max_lines=30, max_width=-1)
    gb_final_transforms =\
        astro.ground_based_second_order_transforms(gb_transform_table,
                                             plot_results=plot_results,
                                             save_plots=save_plots,
                                             save_loc=save_loc)
    gb_final_transforms.pprint_all()
    if save_plots:
        gb_final_transforms =\
            astro.ground_based_second_order_transforms(gb_transform_table,
                                                 plot_results=plot_results,
                                                 save_plots=save_plots,
                                                 save_loc=save_loc)
        formats = {
            'k\'\'_fCI': '%0.3f',
            'k\'\'_fCI_sigma': '%0.3f',
            'T_fCI': '%0.3f',
            'T_fCI_sigma': '%0.3f',
            'k\'_f': '%0.3f',
            'k\'_f_sigma': '%0.3f',
            'Z_f': '%0.3f',
            'Z_f_sigma': '%0.3f'
        }
        ascii.write(gb_final_transforms,
                    f"{os.path.join(save_loc, '_gb_final_transforms')}.csv",
                    format='csv')
        astro.write_table_to_latex(gb_final_transforms,
                             f"{os.path.join(save_loc, 'gb_final_transforms')}.txt",
                             formats=formats)
    hidden_transform_table = None
    exoatmospheric_table = astro.exoatmospheric_mags_Warner(
        stars_table, gb_final_transforms, different_filter_list)
    hidden_transform_table =\
        astro.hidden_transform_Warner(exoatmospheric_table,
                                gb_final_transforms,
                                different_filter_list,
                                save_plots,
                                save_loc=save_loc)
    verify_save_loc = os.path.join(save_loc, 'Verification')
    app_mag_table = astro.verify_gb_transforms_auto(directory,
                                              verification_files,
                                              ref_stars_file,
                                              gb_final_transforms,
                                              hidden_transform_table,
                                              plot_results=True,
                                              save_plots=True,
                                              file_suffix=file_suffix,
                                              exposure_key=exposure_key,
                                              name_key=name_key,
                                              save_loc=verify_save_loc)
    return large_stars_table


def _main_gb_transform_calc_Warner(directory,  # Light Frames
                                   ref_stars_file,  # Reference Stars Files
                                   plot_results=False,
                                   save_plots=False,
                                   file_suffix=[],
                                   exposure_key='EXPTIME',
                                   name_key='Name',
                                   lat_key='SITELAT',
                                   lon_key='SITELONG',
                                   elev_key='SITEELEV',
                                   photometry_method='psf',
                                   aperture_estimation_error='mean',
                                   **kwargs):
    # TODO: Docstring.
    # TODO: Fix errors when save_plots = False.
    # TODO: Make Save_loc mandatory
    """
    Perform all of the beginning operations.
    Create the refrence stars table and read their positions.
    Initialize empty arrays for the star information and auxiliary info.
    """
    reference_stars, ref_star_positions = astro.read_ref_stars(ref_stars_file)
    large_table_columns = astro.init_large_table_columns()
    star_aux_table_columns = astro.init_star_aux_table_columns()

    "Create the save location if the one specified by the user doesn't exist."

    # FIXME: Add Try and Except for when sav_loc isn't an input into the kwargs in the function

    if save_plots:
        save_loc = kwargs.get('save_loc')
        unique_id = kwargs.get('unique_id')
        if not os.path.exists(save_loc):
            os.mkdir(save_loc)

    "Create the text file for logging problem files."
    with open(os.path.join(save_loc, 'ExcludedFiles.txt'), 'a') as f:
        f.write('File')
        f.write('\t')
        f.write('Reason')
        f.write('\n')
    "Create an array of all .fits files in the directory (including subfolders)."
    excluded_files = 0
    filecount = 0
    file_paths = []
    file_names = []
    for dirpth, _, files in os.walk(directory):
        for file in files:
            if file.endswith(file_suffix):
                file_paths.append(os.path.join(dirpth, file))
                file_names.append(file)
                filecount += 1
    "Split the files into those for calculation and those for verification."

    shuffle(file_paths)
    split_decimal = 1
    split_filecount_location = math.ceil(split_decimal * filecount)
    calculation_files = file_paths[:split_filecount_location]
    verification_files = file_paths[split_filecount_location:]
    with open(os.path.join(save_loc, 'CalVerSplit.txt'), 'a+') as f:
        f.write('File Path'+'\t'+'Calculation/Verification')
        for calc_file in calculation_files:
            f.write('\n'+f'{calc_file}'+'\t'+'Calculation')
        for verify_file in verification_files:
            f.write('\n'+f'{verify_file}'+'\t'+'Verification')
    "Iterate over the images."
    for file_num, filepath in enumerate(tqdm(calculation_files)):
        # Read the fits file. Stores the header and image to variables.
        hdr, imgdata = astro.read_fits_file(filepath)
        # Read the exposure time of the image.
        exptime = hdr[exposure_key]
        # Calculate the image background and standard deviation.
        bkg, bkg_std = astro.calculate_img_bkg(imgdata)
        if 'FWHM' in hdr:
<<<<<<< HEAD

            bkg_2d = Background2D(data=imgdata, box_size=math.ceil(hdr['FWHM']), sigma_clip=astropy.stats.SigmaClip(
                sigma=3, maxiters=5))
            irafsources = astro.detecting_stars(imgdata, bkg=bkg, bkg_std=bkg_std,fwhm=hdr['FWHM'])
        else:
            bkg_2d = Background2D(data=imgdata, box_size=3, sigma_clip=astropy.stats.SigmaClip(
                sigma=3, maxiters=5))
            irafsources = astro.detecting_stars(imgdata, bkg=bkg, bkg_std=bkg_std)
        # Detect point sources in the image.

=======
            irafsources = astro.detecting_stars(imgdata, bkg=bkg, bkg_std=bkg_std, fwhm=hdr['FWHM'])
            bkg_2d = Background2D(data=imgdata, box_size=math.ceil(hdr['FWHM']), sigma_clip=astropy.stats.SigmaClip(
                sigma=3, maxiters=5))
        else:
            bkg_2d = Background2D(data=imgdata, box_size=3, sigma_clip=astropy.stats.SigmaClip(sigma=3, maxiters=5))
            # Detect point sources in the image.
            irafsources = astro.detecting_stars(imgdata, bkg=bkg, bkg_std=bkg_std)
>>>>>>> 1fff46ee
        # If no stars are in the image, log it and go to the next one.
        if not irafsources:
            with open(os.path.join(save_loc, 'ExcludedFiles.txt'), 'a') as f:
                f.write(f'{filepath}')
                f.write('\t')
                f.write('No sources detected')
                f.write('\n')
            excluded_files += 1
            continue
        # Calculate the number of point sources detected.
        num_sources = len(irafsources)
        # Calculate the FWHM in pixels.
        fwhms, fwhm, fwhm_std = astro.calculate_fwhm(irafsources)
        # Do PSF photometry on the detected sources.
        if photometry_method=='psf':

            photometry_result = perform_photometry.perform_PSF_photometry(
                irafsources, fwhm, imgdata, bkg=bkg,filepath=filepath,hdr=hdr)

# =============================================================================
# Experimental perform_photometry
#             photometry_result = perform_photometry.perform_PSF_photometry_2(
#                              irafsources, fwhm, imgdata, bkg=bkg,filepath=filepath,hdr=hdr)
# =============================================================================
            # Store the flux and uncertainty of the stars in a separate variable.
            fluxes = np.array(photometry_result['flux_fit'])
            fluxes_unc = np.array(photometry_result['flux_unc'])
            # Convert the flux and uncertainty to magnitude and its uncertainty.
            instr_mags = astro.calculate_magnitudes(fluxes, exptime)
            instr_mags_sigma, snr = astro.calculate_magnitudes_sigma(
                fluxes,fluxes_unc, exptime)
            
            
        elif photometry_method=='aperture':
            
            # Perform Aperture Photometry
<<<<<<< HEAD
            photometry_result=perform_photometry.perform_aperture_photometry(irafsources,fwhms,imgdata,bkg_2d,hdr=hdr,
                                                                             filepath=filepath,aperture_estimation_mode=aperture_estimation_error)
=======
            photometry_result=perform_photometry.perform_aperture_photometry(irafsources,
                                                                             fwhms,
                                                                             imgdata,
                                                                             bkg_2d,
                                                                             hdr=hdr,
                                                                             filepath=filepath,
                                                                             aperture_estimation_mode=aperture_estimation_error)
>>>>>>> 1fff46ee
            
            #Re-arrange values to align with PSF Fitting standard
            fluxes_unc=np.transpose(np.array(photometry_result['flux_unc']))
            fluxes=np.array(photometry_result['flux_fit'])
            instr_mags=astro.calculate_magnitudes(fluxes,exptime)
            instr_mags_sigma, snr = astro.calculate_magnitudes_sigma(
                fluxes,fluxes_unc, exptime)
        
        
        
        
        # Read the World Coordinate System transformation added to the fits header
        # by a plate solving software (external to this program, e.g. PinPoint).

        # FIXME : Existing WCS Data must be present to plate solve.
        # PinPoint Should be called and solved within the program

        wcs = WCS(hdr)
        # Convert the stars' (x,y) location to (RA,dec).
        skypositions = astro.convert_pixel_to_ra_dec(irafsources, wcs)
        try:
            # altazpositions = astro.convert_ra_dec_to_alt_az(skypositions, hdr, lat_key='OBSGEO-B', lon_key='OBSGEO-L',
            #                                           elev_key='OBSGEO-H')

            # FIXME: SkyCoord System does not work

            # Convert the stars' (RA,dec) location to (Azimuth,Elevation).
            altazpositions = astro.convert_ra_dec_to_alt_az(skypositions, hdr, lat_key=lat_key, lon_key=lon_key,
                                                      elev_key=elev_key)
        # If there's no plate solution, it will raise and AttributeError.
        # This catches that error, logs it, and moves onto the next image.
        except AttributeError as e:
            with open(os.path.join(save_loc, 'ExcludedFiles.txt'), 'a') as f:
                f.write(f'{filepath}')
                f.write('\t')
                f.write('No plate solution found')
                f.write('\n')
                excluded_files += 1
            continue
        # Convert the FWHM from pixels to arcsec.
        fwhms_arcsec, fwhm_arcsec, fwhms_arcsec_std = astro.convert_fwhm_to_arcsec(
            hdr, fwhms, fwhm, fwhm_std)
        # If it can't convert from pixels to arcsec (e.g. the focal length wasn't defined in the header),
        # store it as NaN.
        if not fwhm_arcsec:
            fwhm_arcsec = np.nan
            fwhms_arcsec_std = np.nan
        # Read the time from the fits header and then convert it to Julian Date.
        t = Time(hdr['DATE-OBS'], format='fits', scale='utc')
        time = t.jd
        # Store the filter used to take the image as a variable.
        img_filter = hdr['FILTER']
        # Calculate the background sky brightness and standard deviation.
        background_sky_brightness = astro.calculate_background_sky_brightness(
            bkg, hdr, exptime)
        background_sky_brightness_sigma = astro.calculate_BSB_sigma(
            bkg, bkg_std, exptime)
        # Take the average of all stars' Az/El/airmass and store as a variable.
        azimuth = np.mean(altazpositions.az)
        elevation = np.mean(altazpositions.alt)
        airmass = np.mean(altazpositions.secz)
        # Update the table with auxiliary data on the images (FWHM, BSB, etc.)
        star_aux_table_columns = astro.update_star_aux_columns(star_aux_table_columns,
                                                         file_names[file_num],
                                                         time,
                                                         img_filter,
                                                         fwhm,
                                                         fwhm_std,
                                                         fwhm_arcsec,
                                                         fwhms_arcsec_std,
                                                         num_sources,
                                                         background_sky_brightness,
                                                         background_sky_brightness_sigma,
                                                         azimuth,
                                                         elevation,
                                                         airmass)
        # Match the detected sources with a star from the reference stars file.
        matched_stars = astro.find_ref_stars(reference_stars,
                                       ref_star_positions,
                                       skypositions,
                                       instr_mags,
                                       instr_mags_sigma,
                                       snr,
                                       fluxes,
                                       fluxes_unc,
                                       ground_based=True,
                                       altazpositions=altazpositions)
        # If no image star corresponds to a reference star, log it and go to the next image.
        if not matched_stars:
            with open(os.path.join(save_loc, 'ExcludedFiles.txt'), 'a') as f:
                f.write(f'{filepath}')
                f.write('\t')
                f.write('No reference star found in image')
                f.write('\n')
                excluded_files += 1
            continue
        # Update the table that contains information on each detection of a reference star.
        large_table_columns = astro.update_large_table_columns(large_table_columns,
                                                         filepath,
                                                         matched_stars,
                                                         hdr,
                                                         exptime,
                                                         ground_based=True,
                                                         name_key=name_key)
    # Complete the text file that stores information on files that were not used to calculate the transforms.
    with open(os.path.join(save_loc, 'ExcludedFiles.txt'), 'a') as f:
        f.write('Total excluded:')
        f.write('\t')
        f.write(
            f'{excluded_files} / {split_filecount_location} ({100*(excluded_files/split_filecount_location):.1f}%)')
    # Create an AstroPy table of the auxiliary data and write it to a .csv file.
    star_aux_table = astro.create_star_aux_table(star_aux_table_columns)
    ascii.write(star_aux_table, os.path.join(
        save_loc, 'auxiliary_table.csv'), format='csv',overwrite=True)
    # Create an AstroPy table of each reference star detection and write it to a .csv file.
    large_stars_table = astro.create_large_stars_table(
        large_table_columns, ground_based=True)
    ascii.write(large_stars_table, os.path.join(
        save_loc, 'large_stars_table.csv'), format='csv',overwrite=True)
    # Group each observation of a star at an airmass.
    # E.g. if there are 5 images of star X at 1.2 airmass, and 10 images of star X at 2 airmass,
    # it will produce a mean and standard deviation of the observations at both 1.2 and 2 airmass.
    # This creates that table, stores the different filters used to take the images (e.g. BVRI or BGR),
    # and writes it to a .csv file.
    stars_table, different_filter_list = astro.group_each_star_GB(large_stars_table)
    ascii.write(stars_table, os.path.join(
        save_loc, 'stars_table.csv'), format='csv')

    # TRYING SOMETHING

    # reformatted_large_stars_table = create_reformatted_large_table(large_stars_table, keys='Name')
    # ascii.write(reformatted_large_stars_table, os.path.join(save_loc, 'reformatted_large_stars_table.csv'), format='csv')

    ############# Begin the Warner Transforms #############

    # Calculate the slope of each star's instrumental magnitude vs airmass,
    # store it in a table, and write it to a .csv file.
    slopes_table = warn_aux.calculate_slopes_Warner(
        stars_table, different_filter_list, save_plots, save_loc=save_loc)
    ascii.write(slopes_table, os.path.join(
        save_loc, 'slopes_table.csv'), format='csv')
    # Calculate the first and second order extinctions.
    extinction_table_warner = warn_aux.second_order_extinction_calc_warner(slopes_table,
                                                                  different_filter_list,
                                                                  save_plots,
                                                                  save_loc=save_loc,**kwargs)
    # Calculate the exoatmospheric magnitudes (m_0).
    exoatmospheric_table = warn_aux.exoatmospheric_mags_warner(
        stars_table, extinction_table_warner, different_filter_list)
    # Finish the transform by calculating the colour transform and zero point.
    warner_final_transform_table = warn_aux.colour_transform_and_zp_calc_Warner(exoatmospheric_table,
                                                                       different_filter_list,
                                                                       extinction_table_warner, save_plots,
                                                                       save_loc=save_loc)
    # Save the transform table to a .csv file.
    ascii.write(warner_final_transform_table, os.path.join(
        save_loc, '_gb_final_transforms.csv'), format='csv')
    # Calculate the hidden transform and write it to a .csv file.
    hidden_transform_table = warn_aux.hidden_transform_Warner(exoatmospheric_table,
                                                     warner_final_transform_table,
                                                     different_filter_list,
                                                     save_plots,
                                                     save_loc=save_loc)
    ascii.write(hidden_transform_table, os.path.join(
        save_loc, 'hidden_transform_table.csv'), format='csv')
    exoatmospheric_table_verify = warn_aux.exoatmospheric_mags_verify_Warner(stars_table,
                                                                    extinction_table_warner,
                                                                    hidden_transform_table,
                                                                    different_filter_list)
    # Verify the transforms.
    verify_save_loc = os.path.join(save_loc, 'Verification')
    app_mag_table = astro.verify_gb_transforms_auto(directory,
                                              verification_files,
                                              ref_stars_file,
                                              warner_final_transform_table,
                                              hidden_transform_table,
                                              plot_results=True,
                                              save_plots=True,
                                              file_suffix=file_suffix,
                                              exposure_key=exposure_key,
                                              name_key=name_key,
                                              lat_key=lat_key,
                                              lon_key=lon_key,
                                              elev_key=elev_key,
                                              save_loc=verify_save_loc)
    return warner_final_transform_table



def _main_gb_new_boyd_method(
        directory,
        ref_stars_file,
        plot_results=False,
        save_plots=True,
        remove_large_airmass_bool=False,
        file_suffix=(".fits", ".fit", ".fts"),
        exposure_key='EXPTIME',
        lat_key='SITELAT',
        lon_key='SITELONG',
        elev_key='SITEELEV',
        name_key='Name',
        photometry_method='aperture',
        aperture_estimation_mode='mean',
        matched_stars_min=4,
        save_phot_results=False,
        **kwargs):
    '''
    A derivative of the _main_gb_transform_calc which uses the Boyde Method for
    calculating the colour transforms to convert instrumental magntiude to standard magntiude

    $ TODO: Docstring, Figure out remove-large_airmass_bool
    Parameters
    ----------
    directory : list of strings
        Describes the parent directory which holds the directories to be walked through.
    ref_stars_file : string
        string which points to the directory of the reference star file
    plot_results : boolean, optional
        DESCRIPTION. The default is False.
    save_plots : bool, optional
        DESCRIPTION. The default is True. If True the Boyd graphs will be saved
    remove_large_airmass_bool : TYPE, optional
        DESCRIPTION. The default is False.

    file_suffix : TYPE, optional
        DESCRIPTION. The default is (".fits", ".fit", ".fts").
    exposure_key : string, optional
        Exposure key describes the .fits keyword to be queired for looking up the exposure time. The default is 'EXPTIME'.
    lat_key : str, optional
        Fits header keyword for Geodectic Latitude. The default is 'SITELAT'.
    lon_key : str, optional
        Fits header keyword for quiering Geodetic Longtitude. The default is 'SITELONG'.
    elev_key : str, optional
        Fits headers keyword for Geodectic Elevation. The default is 'SITEELEV'.
    name_key : TYPE, optional
        DESCRIPTION. The default is 'Name'.
    photometry_method : string,
        A string  which defines the method to be used for photometry. The default is 'aperture'.Options are either 'psf' or 'aperture'
    aperture_estimation_mode: str,
        A string which defines the apertures estimation mode to be used in Aperture photometry. aperture_estimaiton_mode
        is only used when 'aperture' is chosen for the photometry_method. Default is 'mean'. Options are 'mean' or 'dynamic'.
        'dyanamic' mode changes the aperture size according to the FWHM resulting in lesser error but greater computaiton time
    matched_stars_min: str
        describes the minimum number of sources extracted in Boyd Step 1 to pass into Step 2.
        Lower matched_stars_min increases uncertainty and may skew data.
    **kwargs : TYPE
        DESCRIPTION.

    Returns
    -------
    None.

'''

    
    img_filters=[]
    matched_stars_dict={}
    reference_stars, ref_star_positions = astro.read_ref_stars(ref_stars_file)
    large_table_columns = astro.init_large_table_columns()
    star_aux_table_columns = astro.init_star_aux_table_columns()

    "Create the save location if the one specified by the user doesn't exist."
    #if save_plots:
    save_loc = kwargs.get('save_loc')
    unique_id = kwargs.get('unique_id')
    if not os.path.exists(save_loc):
        os.mkdir(save_loc)


    "Create the text file for logging problem files."
    with open(os.path.join(save_loc, 'ExcludedFiles.txt'), 'a') as f:
        f.write('File')
        f.write('\t')
        f.write('Reason')
        f.write('\n')
    "Create an array of all .fits files in the directory (including subfolders)."
    excluded_files = 0
    filecount = 0
    file_paths = []
    file_names = []
    for dirpth, _, files in os.walk(directory):
        for file in files:
            if file.endswith(file_suffix):
                file_paths.append(os.path.join(dirpth, file))
                file_names.append(file)
                filecount += 1
    "Split the files into those for calculation and those for verification."
    shuffle(file_paths)
    split_decimal = 1  # when decimal is 1 then all
    split_filecount_location = math.ceil(split_decimal * filecount)
    calculation_files = file_paths[:split_filecount_location]
    verification_files = file_paths[split_filecount_location:]
    with open(os.path.join(save_loc,
                           'CalVerSplit.txt'),
              'a+') as f:
        f.write('File Path'+'\t'+'Calculation/Verification')
        for calc_file in calculation_files:
            f.write('\n'+f'{calc_file}'+'\t'+'Calculation')
        for verify_file in verification_files:
            f.write('\n'+f'{verify_file}'+'\t'+'Verification')
    "Iterate over the images."


    for file_num, filepath in enumerate(tqdm(calculation_files)):
        # Read the fits file. Stores the header and image to variables.
        hdr, imgdata = astro.read_fits_file(filepath)
        # Read the exposure time of the image.
        exptime = hdr[exposure_key]
        img_filters.append(hdr['FILTER'])
        # Calculate the image background and standard deviation.
        bkg, bkg_std = astro.calculate_img_bkg(imgdata)

        # Detect point sources in the image.
        if 'FWHM' in hdr:
            bkg_2d = Background2D(data=imgdata, box_size=math.ceil(hdr['FWHM']), sigma_clip=astropy.stats.SigmaClip(
                sigma=3,maxiters=5))
            irafsources = astro.detecting_stars(imgdata, bkg=bkg, bkg_std=bkg_std, fwhm=hdr['FWHM'])
            bkg_2d = Background2D(data=imgdata, box_size=math.ceil(hdr['FWHM']), sigma_clip=astropy.stats.SigmaClip(
                sigma=3, maxiters=5))
        else:
            print("Could not find FWHM Keyword")

            irafsources = astro.detecting_stars(imgdata, bkg=bkg, bkg_std=bkg_std, fwhm=3)
<<<<<<< HEAD
            bkg_2d = Background2D(data=imgdata, box_size=3, sigma_clip=astropy.stats.SigmaClip(
                sigma=3, maxiters=5))
=======
            bkg_2d = Background2D(data=imgdata, box_size=3, sigma_clip=astropy.stats.SigmaClip(sigma=3, maxiters=5))
>>>>>>> 1fff46ee

        
        # If no stars are in the image, log it and go to the next one.
        if not irafsources:
            with open(os.path.join(save_loc, 'ExcludedFiles.txt'), 'a') as f:
                f.write(f'{filepath}')
                f.write('\t')
                f.write('No sources detected')
                f.write('\n')
            excluded_files += 1
            continue
        # Calculate the number of point sources detected.
        num_sources = len(irafsources)
        # Calculate the FWHM in pixels.
        fwhms, fwhm, fwhm_std = astro.calculate_fwhm(irafsources)
        # Do PSF photometry on the detected sources.
        if photometry_method=='psf':

            photometry_result = perform_photometry.perform_PSF_photometry(
                irafsources, fwhm, imgdata, bkg=bkg,filepath=filepath,hdr=hdr)

# =============================================================================
# Experimental perform_photometry
#             photometry_result = perform_photometry.perform_PSF_photometry_2(
#                              irafsources, fwhm, imgdata, bkg=bkg,filepath=filepath,hdr=hdr)
# =============================================================================
            # Store the flux and uncertainty of the stars in a separate variable.
            fluxes = np.array(photometry_result['flux_fit'])
            fluxes_unc = np.array(photometry_result['flux_unc'])
            # Convert the flux and uncertainty to magnitude and its uncertainty.
            instr_mags = astro.calculate_magnitudes(fluxes, exptime)
            instr_mags_sigma, snr = astro.calculate_magnitudes_sigma(
                fluxes,fluxes_unc, exptime)
            
            
        elif photometry_method=='aperture':
            try:
                # Perform Aperture Photometry

                photometry_result=perform_photometry.perform_aperture_photometry(irafsources,fwhms,imgdata,
                                                                                 bkg_2d,
                                                                                 hdr=hdr,filepath=filepath,
                                                                                 aperture_estimation_mode=aperture_estimation_mode,
                                                                                 **kwargs)
                
                #Re-arrange values to align with PSF Fitting standard
                fluxes_unc=(np.array(photometry_result['aperture_sum_err']))
                fluxes=np.array(photometry_result['aperture_sum'])

                instr_mags=astro.calculate_magnitudes(fluxes,exptime)
                instr_mags_sigma, snr = astro.calculate_magnitudes_sigma(
                    fluxes,fluxes_unc, exptime)
            except Exception as exception:
                raise RuntimeError(exception)

        if save_phot_results is True:
            print('Saving Photometry Results')
            try:
                photometry_result.write(filepath.split('.')[0]+'_photo_results.txt',format='ascii',overwrite=True)
            except:
                print('Cannot save table')


        # Read the World Coordinate System transformation added to the
        # fits header by a plate solving software (external to this program, e.g. PinPoint).
        wcs = WCS(hdr)
        # Convert the stars' (x,y) centroid locations to (RA,dec).
        skypositions = astro.convert_pixel_to_ra_dec(irafsources, wcs)
        try:
            # altazpositions = astro.convert_ra_dec_to_alt_az(skypositions, hdr,
            # lat_key='OBSGEO-B', lon_key='OBSGEO-L',
            #                                           elev_key='OBSGEO-H')

            # Convert the stars' (RA,dec) location to (Azimuth,Elevation).
            altazpositions = astro.convert_ra_dec_to_alt_az(skypositions, hdr,
                                                      lat_key=lat_key,
                                                      lon_key=lon_key,
                                                      elev_key=elev_key)
        # If there's no plate solution, it will raise and AttributeError.
        # This catches that error, logs it, and moves onto the next image.
        except AttributeError as e:
            with open(os.path.join(save_loc, 'ExcludedFiles.txt'), 'a') as f:
                f.write(f'{filepath}')
                f.write('\t')
                f.write('No plate solution found')
                f.write('\n')
                excluded_files += 1
            continue
        # Convert the FWHM from pixels to arcsec.
        fwhms_arcsec, fwhm_arcsec, fwhms_arcsec_std = astro.convert_fwhm_to_arcsec(
            hdr, fwhms, fwhm, fwhm_std)
        # If it can't convert from pixels to arcsec (e.g. the focal length
        # wasn't defined in the header),
        # store it as NaN.
        if not fwhm_arcsec:
            fwhm_arcsec = np.nan
            fwhms_arcsec_std = np.nan
        # Read the time from the fits header and then convert it to
        # Julian Date.
        t = Time(hdr['DATE-OBS'], format='fits', scale='utc')
        time = t.jd
        # Store the filter used to take the image as a variable.
        img_filter = hdr['FILTER']
        # Calculate the background sky brightness and standard deviation.
        background_sky_brightness = astro.calculate_background_sky_brightness(
            bkg, hdr, exptime)
        background_sky_brightness_sigma = astro.calculate_BSB_sigma(
            bkg, bkg_std, exptime)
        # Take the average of all stars' Az/El/airmass and store as a variable.
        azimuth = np.mean(altazpositions.az)
        elevation = np.mean(altazpositions.alt)
        airmass = np.nanmean(altazpositions.secz)

        '''
        Instead of using the mean arimass from the altazimuth positions we could use the predicted airmass from the 
        FITS headers 
        '''

        if 'AIRMASS' in hdr:
            predicted_airmass=float(hdr['AIRMASS'])
        else:
            # AIRMASS header not found, attempt to estimate from WCS Data
            wcs = WCS(hdr)
            altazpositions = astro.convert_ra_dec_to_alt_az((
                wcs.pixel_to_world(wcs.pixel_shape[0] / 2, wcs.pixel_shape[1] / 2)),hdr)
            predicted_airmass = altazpositions.secz.value

            # Other Method for predicting airmass
            # =============================================================================
            #         predicted_airmass = 1 / \
            #             np.cos(np.deg2rad(
            #                 90-(CCDData.read(filepath, unit='adu').header['CENTALT'])))
            # =============================================================================

        #airmass_std=np.sqrt(((altazpositions.secz-predicted_airmass)**2)/(np.count_nonzero(altazpositions.secz)-1))
        
        #if hdr['CENTALT']<30:
            # If the fits header airmass is greater than two, the airmass will start to change rapidly with the elevation angles of the stars
            
            # for now we will ignore all values above 2, but further calcualtions will need to be prodcued 
            
            # TODO: Write code that handles high variability airmasses (i.e airmass>2)
            # continue
        #else:
            # TODO: Write Code that converts the Pinpoint Solved WCS RA DEC data to AltAz instead of using the predicted data 
        #airmass = predicted_airmass

            
        # Update the table with auxiliary data on the images (FWHM, BSB, etc.)
        star_aux_table_columns =\
            astro.update_star_aux_columns(star_aux_table_columns,
                                    file_names[file_num],
                                    time,
                                    img_filter,
                                    fwhm,
                                    fwhm_std,
                                    fwhm_arcsec,
                                    fwhms_arcsec_std,
                                    num_sources,
                                    background_sky_brightness,
                                    background_sky_brightness_sigma,
                                    azimuth,
                                    elevation,
                                    airmass)
        # Match the detected sources with a star from the reference stars file.
        matched_stars = astro.find_ref_stars(reference_stars,
                                       ref_star_positions,
                                       skypositions,
                                       instr_mags,
                                       instr_mags_sigma,
                                       snr,
                                       fluxes,
                                       fluxes_unc,
                                       ground_based=True,
                                       altazpositions=altazpositions)
        matched_stars_dict[filepath]=matched_stars
        # If no image star corresponds to a reference star, log it and go to
        # the next image.
        if not matched_stars:
            with open(os.path.join(save_loc, 'ExcludedFiles.txt'), 'a') as f:
                f.write(f'{filepath}')
                f.write('\t')
                f.write('No reference star found in image')
                f.write('\n')
                excluded_files += 1
            continue

        # Step 1

        # For each image calculate the slope and the intercept of V_ref-v_instrumental vs. Colour indices

        # Update the table that contains information on each detection of a
        # reference star.
        large_table_columns = astro.update_large_table_columns(large_table_columns,
                                                         filepath,
                                                         matched_stars,
                                                         hdr,
                                                         exptime,
                                                         ground_based=True,
                                                         name_key=name_key
                                                         )

    # Complete the text file that stores information on files that were not used to calculate the transforms.
    with open(os.path.join(save_loc, 'ExcludedFiles.txt'), 'a') as f:
        f.write('Total excluded:')
        f.write('\t')
        f.write(
            f'{excluded_files} / {split_filecount_location} ({100*(excluded_files/split_filecount_location):.1f}%)')
    # Create an AstroPy table of the auxiliary data and write it to a .csv file.
    
    
    
    ''' Group each observation of a star at an airmass.
     E.g. if there are 5 images of star X at 1.2 airmass, and 10 images of
     star X at 2 airmass,
     it will produce a mean and standard deviation of the observations at
     both 1.2 and 2 airmass.
     This creates that table, stores the different filters used to take the
     images (e.g. BVRI or BGR),
     and writes it to a .csv file. '''
    try:
        star_aux_table = astro.create_star_aux_table(star_aux_table_columns)
        ascii.write(star_aux_table, os.path.join(
            save_loc, 'auxiliary_table.csv'), format='csv',overwrite=True)
        # Create an AstroPy table of each reference star detection and write it to a .csv file.
        large_stars_table = astro.create_large_stars_table(
            large_table_columns, ground_based=True)
        ascii.write(large_stars_table, os.path.join(
            save_loc, 'large_stars_table.csv'), format='csv',overwrite=True)
        stars_table, different_filter_list = astro.group_each_star_GB(large_stars_table)
        ascii.write(stars_table, os.path.join(
            save_loc, 'stars_table.csv'), format='csv',overwrite=True)
    except Exception as e:
        print(e)

        # raise Exception(e)

        
    ### Start Boyd Transformation ###
    # Create Boyde Table

    Boyde_Table = Table(names=['Image Name', 'C', 'Z-prime', 'Index (i.e. B-V)', 'Airmass','Air Mass Std',
                               'Colour Filter', 'Step1_Standard_Deviation', 'Number of Valid Matched Stars'],
                        dtype=('str', 'float64', 'float64', 'str', 'float64', 'float64','str', 'float64', 'int'))
    img_filters=list(set(img_filters))
    for img_filter in img_filters:
        
        #matched_stars=matched_stars_dict[filepath]
        
        
        
        
        #if predicted_airmass > 3:
            # If the fits header airmass is greater than two, the airmass will start to change rapidly with the elevation angles of the stars

            # for now we will ignore all values above 2, but further calcualtions will need to be prodcued

            # TODO: Write code that handles high variability airmasses (i.e airmass>2)
        #    continue
        #else:

        boyd_filepath=filepath.split('\\')[0]
        try:
            Boyde_Table = boyde_aux.calculate_boyde_slopes(boyd_filepath,
                Boyde_Table, save_plots,
                save_loc,stars_table,img_filter,img_filters)
        except Exception as e:
            raise KeyError(e)
            print("Could not Calculate Boyde Slopes... ")
            continue

    # Calculating Second Step of Boyd Method
    try:
        Boyde_Table_grouped = boyde_aux.calculate_boyde_slope_2(
            Boyde_Table, save_loc,matched_stars_min,save_plots)

        date_data=boyde_aux.create_coefficeint_output(Boyde_Table_grouped,save_loc)

        ascii.write(Boyde_Table_grouped, os.path.join(
            save_loc, 'Boyde_Table2.csv'), format='csv',overwrite=True)

        ascii.write(date_data,os.path.join(
            save_loc, 'Date_data.csv'), format='csv',overwrite=True)
    except Exception as e:

        print(e)


def _main_gb_transform_calc_Buchheim(directory,

                                     ref_stars_file,
                                     plot_results=False,
                                     save_plots=False,
                                     file_suffix=(".fits", ".fit", ".fts"),
                                     exposure_key='EXPTIME',
                                     name_key='Name',
                                     lat_key='SITELAT',
                                     lon_key='SITELONG',
                                     elev_key='SITEELEV',
                                     photometry_method='psf',
                                     aperture_estimaiton_mode='mean',
                                     **kwargs):

    # TODO: Docstring.
    # TODO: Fix errors when save_plots = False.
    """
    Perform all of the beginning operations.
    Create the refrence stars table and read their positions.
    Initialize empty arrays for the star information and auxiliary info.
    """
    reference_stars, ref_star_positions = astro.read_ref_stars(ref_stars_file)
    large_table_columns = astro.init_large_table_columns()
    star_aux_table_columns = astro.init_star_aux_table_columns()

    "Create the save location if the one specified by the user doesn't exist."
    if save_plots:
        save_loc = kwargs.get('save_loc')
        unique_id = kwargs.get('unique_id')
        if not os.path.exists(save_loc):
            os.mkdir(save_loc)

    "Create the text file for logging problem files."
    with open(os.path.join(save_loc, 'ExcludedFiles.txt'), 'a') as f:
        f.write('File')
        f.write('\t')
        f.write('Reason')
        f.write('\n')
    "Create an array of all .fits files in the directory (including subfolders)."
    excluded_files = 0
    filecount = 0
    file_paths = []
    file_names = []
    for dirpth, _, files in os.walk(directory):
        for file in files:
            if file.endswith(file_suffix):
                file_paths.append(os.path.join(dirpth, file))
                file_names.append(file)
                filecount += 1
    "Split the files into those for calculation and those for verification."
    shuffle(file_paths)  # why shuffle?
    split_decimal = 1  # when decimal is 1 then all
    split_filecount_location = math.ceil(split_decimal * filecount)
    calculation_files = file_paths[:split_filecount_location]
    verification_files = file_paths[split_filecount_location:]
    with open(os.path.join(save_loc,
                           'CalVerSplit.txt'),
              'a+') as f:
        f.write('File Path'+'\t'+'Calculation/Verification')
        for calc_file in calculation_files:
            f.write('\n'+f'{calc_file}'+'\t'+'Calculation')
        for verify_file in verification_files:
            f.write('\n'+f'{verify_file}'+'\t'+'Verification')
    "Iterate over the images."
    for file_num, filepath in enumerate(tqdm(calculation_files)):
        # Read the fits file. Stores the header and image to variables.
        hdr, imgdata = astro.read_fits_file(filepath)
        # Read the exposure time of the image.
        exptime = hdr[exposure_key]
        # Calculate the image background and standard deviation.
        bkg, bkg_std = astro.calculate_img_bkg(imgdata)
        if 'FWHM' in hdr:
<<<<<<< HEAD
            bkg_2d = Background2D(data=imgdata, box_size=math.ceil(hdr['FWHM']), sigma_clip=astropy.stats.SigmaClip(
                sigma=3, maxiters=5))
            irafsources = astro.detecting_stars(imgdata, bkg=bkg, bkg_std=bkg_std,fwhm=hdr['FWHM'])
        else:
            bkg_2d = Background2D(data=imgdata, box_size=3, sigma_clip=astropy.stats.SigmaClip(
                sigma=3, maxiters=5))
            irafsources = astro.detecting_stars(imgdata, bkg=bkg, bkg_std=bkg_std)
        # Detect point sources in the image.

=======
            irafsources = astro.detecting_stars(imgdata, bkg=bkg, bkg_std=bkg_std, fwhm=hdr['FWHM'])
            bkg_2d = Background2D(data=imgdata, box_size=math.ceil(hdr['FWHM']), sigma_clip=astropy.stats.SigmaClip(
                sigma=3, maxiters=5))
        else:
            bkg_2d=Background2D(data=imgdata,box_size=3,sigma_clip=astropy.stats.SigmaClip(sigma=3,maxiters=5))
            # Detect point sources in the image.
            irafsources = astro.detecting_stars(imgdata, bkg=bkg, bkg_std=bkg_std)
>>>>>>> 1fff46ee
        # If no stars are in the image, log it and go to the next one.
        if not irafsources:
            with open(os.path.join(save_loc, 'ExcludedFiles.txt'), 'a') as f:
                f.write(f'{filepath}')
                f.write('\t')
                f.write('No sources detected')
                f.write('\n')
            excluded_files += 1
            continue
        # Calculate the number of point sources detected.
        num_sources = len(irafsources)
        # Calculate the FWHM in pixels.
        fwhms, fwhm, fwhm_std = astro.calculate_fwhm(irafsources)
        # Do PSF photometry on the detected sources.
        
        if photometry_method=='psf':

            photometry_result = perform_photometry.perform_PSF_photometry(
                irafsources, fwhm, imgdata, bkg=bkg,filepath=filepath,hdr=hdr)

# =============================================================================
# Experimental perform_photometry
#             photometry_result = perform_photometry.perform_PSF_photometry_2(
#                              irafsources, fwhm, imgdata, bkg=bkg,filepath=filepath,hdr=hdr)
# =============================================================================
            # Store the flux and uncertainty of the stars in a separate variable.
            fluxes = np.array(photometry_result['flux_fit'])
            fluxes_unc = np.array(photometry_result['flux_unc'])
            # Convert the flux and uncertainty to magnitude and its uncertainty.
            instr_mags = astro.calculate_magnitudes(fluxes, exptime)
            instr_mags_sigma, snr = astro.calculate_magnitudes_sigma(
                fluxes,fluxes_unc, exptime)
            
            
        elif photometry_method=='aperture':
            
            # Perform Aperture Photometry
            photometry_result=perform_photometry.perform_aperture_photometry(irafsources,
                                                                             fwhms,
                                                                             imgdata,
<<<<<<< HEAD
                                                                             bkg_2d=bkg_2d,
=======
                                                                             bkg_2d,
>>>>>>> 1fff46ee
                                                                             hdr=hdr,
                                                                             filepath=filepath,
                                                                             aperture_estimation_mode=aperture_estimaiton_mode)
            
            #Re-arrange values to align with PSF Fitting standard
            fluxes_unc=np.transpose(np.array(photometry_result['flux_unc']))
            fluxes=np.array(photometry_result['flux_fit'])
            instr_mags=astro.calculate_magnitudes(fluxes,exptime)
            instr_mags_sigma, snr = astro.calculate_magnitudes_sigma(
                fluxes,fluxes_unc, exptime)
        
        
        
        
        # Read the World Coordinate System transformation added to the
        # fits header by a plate solving software (external to this program, e.g. PinPoint).
        wcs = WCS(hdr)
        # Convert the stars' (x,y) centroid locations to (RA,dec).
        skypositions = astro.convert_pixel_to_ra_dec(irafsources, wcs)
        try:
            # altazpositions = astro.convert_ra_dec_to_alt_az(skypositions, hdr,
            # lat_key='OBSGEO-B', lon_key='OBSGEO-L',
            #                                           elev_key='OBSGEO-H')

            # Convert the stars' (RA,dec) location to (Azimuth,Elevation).
            altazpositions = astro.convert_ra_dec_to_alt_az(skypositions, hdr,
                                                      lat_key=lat_key,
                                                      lon_key=lon_key,
                                                      elev_key=elev_key)
        # If there's no plate solution, it will raise and AttributeError.
        # This catches that error, logs it, and moves onto the next image.
        except AttributeError as e:
            with open(os.path.join(save_loc, 'ExcludedFiles.txt'), 'a') as f:
                f.write(f'{filepath}')
                f.write('\t')
                f.write('No plate solution found')
                f.write('\n')
                excluded_files += 1
            continue
        # Convert the FWHM from pixels to arcsec.
        fwhms_arcsec, fwhm_arcsec, fwhms_arcsec_std = astro.convert_fwhm_to_arcsec(
            hdr, fwhms, fwhm, fwhm_std)
        # If it can't convert from pixels to arcsec (e.g. the focal length
        # wasn't defined in the header),
        # store it as NaN.
        if not fwhm_arcsec:
            fwhm_arcsec = np.nan
            fwhms_arcsec_std = np.nan
        # Read the time from the fits header and then convert it to
        # Julian Date.
        t = Time(hdr['DATE-OBS'], format='fits', scale='utc')
        time = t.jd
        # Store the filter used to take the image as a variable.
        img_filter = hdr['FILTER']
        # Calculate the background sky brightness and standard deviation.
        background_sky_brightness = astro.calculate_background_sky_brightness(
            bkg, hdr, exptime)
        background_sky_brightness_sigma = astro.calculate_BSB_sigma(
            bkg, bkg_std, exptime)
        # Take the average of all stars' Az/El/airmass and store as a variable.
        azimuth = np.mean(altazpositions.az)
        elevation = np.mean(altazpositions.alt)
        airmass = np.mean(altazpositions.secz)
        # Update the table with auxiliary data on the images (FWHM, BSB, etc.)
        star_aux_table_columns =\
            astro.update_star_aux_columns(star_aux_table_columns,
                                    file_names[file_num],
                                    time,
                                    img_filter,
                                    fwhm,
                                    fwhm_std,
                                    fwhm_arcsec,
                                    fwhms_arcsec_std,
                                    num_sources,
                                    background_sky_brightness,
                                    background_sky_brightness_sigma,
                                    azimuth,
                                    elevation,
                                    airmass)
        # Match the detected sources with a star from the reference stars file.
        matched_stars = astro.find_ref_stars(reference_stars,
                                       ref_star_positions,
                                       skypositions,
                                       instr_mags,
                                       instr_mags_sigma,
                                       snr,
                                       fluxes,
                                       fluxes_unc,
                                       ground_based=True,
                                       altazpositions=altazpositions)
        # If no image star corresponds to a reference star, log it and go to
        # the next image.
        if not matched_stars:
            with open(os.path.join(save_loc, 'ExcludedFiles.txt'), 'a') as f:
                f.write(f'{filepath}')
                f.write('\t')
                f.write('No reference star found in image')
                f.write('\n')
                excluded_files += 1
            continue
        # Update the table that contains information on each detection of a
        # reference star.
        large_table_columns = astro.update_large_table_columns(large_table_columns,
                                                         filepath,
                                                         matched_stars,
                                                         hdr,
                                                         exptime,
                                                         ground_based=True,
                                                         name_key=name_key)
    # Complete the text file that stores information on files that were not used to calculate the transforms.
    with open(os.path.join(save_loc, 'ExcludedFiles.txt'), 'a') as f:
        f.write('Total excluded:')
        f.write('\t')
        f.write(
            f'{excluded_files} / {split_filecount_location} ({100*(excluded_files/split_filecount_location):.1f}%)')
    # Create an AstroPy table of the auxiliary data and write it to a .csv file.
    star_aux_table = astro.create_star_aux_table(star_aux_table_columns)
    ascii.write(star_aux_table, os.path.join(
        save_loc, 'auxiliary_table.csv'), format='csv')
    # Create an AstroPy table of each reference star detection and write it to a .csv file.
    large_stars_table = astro.create_large_stars_table(
        large_table_columns, ground_based=True)
    ascii.write(large_stars_table, os.path.join(
        save_loc, 'large_stars_table.csv'), format='csv')
    # Group each observation of a star at an airmass.
    # E.g. if there are 5 images of star X at 1.2 airmass, and 10 images of
    # star X at 2 airmass,
    # it will produce a mean and standard deviation of the observations at
    # both 1.2 and 2 airmass.
    # This creates that table, stores the different filters used to take the
    # images (e.g. BVRI or BGR),
    # and writes it to a .csv file.
    stars_table, different_filter_list = astro.group_each_star_GB(large_stars_table)
    ascii.write(stars_table, os.path.join(
        save_loc, 'stars_table.csv'), format='csv')

    ############# Begin the Buchheim Transforms #############

    # Calculate the slope of each star's instrumental magnitude vs airmass,
    # store it in a table,
    # and write it to a .csv file.
    slopes_table = buch_aux.calculate_slopes_Buchheim(
        stars_table, different_filter_list, save_plots, save_loc=save_loc)
    ascii.write(slopes_table, os.path.join(
        save_loc, 'slopes_table.csv'), format='csv')

    # Calculate the first and second order extinctions.
    buch_aux.second_order_extinction_calc_Buchheim(stars_table, different_filter_list,
                                          save_plots,
                                          save_loc=save_loc)
    extinction_table_Buckhheim = \
        buch_aux.extinction_calc_Buchheim_sect6(slopes_table, different_filter_list,
                                       save_plots, save_loc=save_loc)
    ascii.write(extinction_table_Buckhheim, os.path.join(
        save_loc, 'extinction_table_Buckhheim.csv'), format='csv')
    return
    # Calculate the exoatmospheric magnitudes (m_0).
    exoatmospheric_table = buch_aux.exoatmospheric_mags_Warner(
        stars_table, extinction_table_Buckhheim, different_filter_list)

    ############# Begin the Warner Transforms #############

    # Finish the transform by calculating the colour transform and zero point.
    Buckhheim_final_transform_table =\
        warn_aux.colour_transform_and_zp_calc_Warner(exoatmospheric_table,
                                            different_filter_list,
                                            extinction_table_Buckhheim,
                                            save_plots, save_loc=save_loc)
    # Save the transform table to a .csv file.
    ascii.write(Buckhheim_final_transform_table, os.path.join(
        save_loc, '_gb_final_transforms.csv'), format='csv')
    # Calculate the hidden transform and write it to a .csv file.
    hidden_transform_table =\
        warn_aux.hidden_transform_Warner(exoatmospheric_table,
                                Buckhheim_final_transform_table,
                                different_filter_list,
                                save_plots,
                                save_loc=save_loc)
    ascii.write(hidden_transform_table, os.path.join(
        save_loc, 'hidden_transform_table.csv'), format='csv')
    exoatmospheric_table_verify =\
        warn_aux.exoatmospheric_mags_verify_Warner(stars_table,
                                          extinction_table_Buckhheim,
                                          hidden_transform_table,
                                          different_filter_list)
    # Verify the transforms.
    verify_save_loc = os.path.join(save_loc, 'Verification')
    app_mag_table = astro.verify_gb_transforms_auto(directory,
                                              verification_files,
                                              ref_stars_file,
                                              Buckhheim_final_transform_table,
                                              hidden_transform_table,
                                              plot_results=True,
                                              save_plots=True,
                                              file_suffix=file_suffix,
                                              exposure_key=exposure_key,
                                              name_key=name_key,
                                              lat_key=lat_key,
                                              lon_key=lon_key,
                                              elev_key=elev_key,
                                              save_loc=verify_save_loc)
    return Buckhheim_final_transform_table

def _main_sb_transform_calc(directory,
                            ref_stars_file,
                            plot_results=False,
                            save_plots=False,
                            file_suffix=(".fits", ".fit", ".fts"),
                            exposure_key='EXPTIME',
                            name_key='Name',
                            transform_index_list=['(B-V)', '(V-R)', '(V-I)'],
                            **kwargs):
    # TODO: Docstring.
    reference_stars, ref_star_positions = astro.read_ref_stars(ref_stars_file)
    large_table_columns = astro.init_large_table_columns()

    if save_plots:
        save_loc = kwargs.get('save_loc')
        unique_id = kwargs.get('unique_id')

    for dirpath, dirnames, filenames in os.walk(directory):
        for filename in filenames:
            if filename.endswith(file_suffix):
                filepath = os.path.join(dirpath, filename)
                hdr, imgdata = astro.read_fits_file(filepath)
                exptime = hdr[exposure_key]
                bkg, bkg_std = astro.calculate_img_bkg(imgdata)
                if 'FWHM' in hdr:
                    bkg_2d = Background2D(data=imgdata, box_size=math.ceil(hdr['FWHM']),
                                          sigma_clip=astropy.stats.SigmaClip(
                                              sigma=3, maxiters=5))
                    irafsources = astro.detecting_stars(
                        imgdata, bkg=bkg, bkg_std=bkg_std,fwhm=hdr['FWHM'])
                else:
                    bkg_2d = Background2D(data=imgdata, box_size=3,
                                          sigma_clip=astropy.stats.SigmaClip(
                                              sigma=3, maxiters=5))
                    irafsources = astro.detecting_stars(
                        imgdata, bkg=bkg, bkg_std=bkg_std)


                if not irafsources:
                    continue
                _, fwhm, fwhm_std = astro.calculate_fwhm(irafsources)
                
                
                
                photometry_result = perform_photometry.perform_PSF_photometry(
                    irafsources, fwhm, imgdata, bkg=bkg)
                fluxes = np.array(photometry_result['flux_fit'])
                fluxes_unc = np.array(photometry_result['flux_unc'])
                instr_mags = astro.calculate_magnitudes(fluxes, exptime)
                instr_mags_sigma, snr = astro.calculate_magnitudes_sigma(
                    fluxes,fluxes_unc, exptime)
                wcs = WCS(hdr)
                skypositions = astro.convert_pixel_to_ra_dec(irafsources, wcs)
                matched_stars = astro.find_ref_stars(reference_stars,
                                               ref_star_positions,
                                               skypositions,
                                               instr_mags,
                                               instr_mags_sigma,
                                               snr,
                                               fluxes,
                                               fluxes_unc,
                                               ground_based=False,
                                               altazpositions=None)
                if not matched_stars:
                    continue

                large_table_columns = astro.update_large_table_columns(large_table_columns,
                                                                 filepath,
                                                                 matched_stars,
                                                                 hdr,
                                                                 exptime,
                                                                 ground_based=False,
                                                                 name_key=name_key)
    large_stars_table = astro.create_large_stars_table(
        large_table_columns, ground_based=False)
    stars_table = astro.group_each_star(large_stars_table, ground_based=False)
    sb_final_transform_columns = auxillary_phot_sb_functions.init_sb_final_transform_columns()
    if save_plots:
        astro.write_table_to_latex(stars_table, f"{os.path.join(save_loc, f'{unique_id}_stars_table')}.txt",
                             formats={'c': '%0.3f',
                                      'c_sigma': '%0.3f'})
        for index in transform_index_list:
            filter_fci, filter_fci_sigma, zprime_fci, zprime_fci_sigma = space_based_transform(stars_table,
                                                                                               plot_results=plot_results,
                                                                                               index=index,
                                                                                               save_plots=save_plots,
                                                                                               save_loc=save_loc,
                                                                                               unique_id=unique_id)
            sb_final_transform_columns = auxillary_phot_sb_functions.update_sb_final_transform_columns(sb_final_transform_columns,
                                                                                                       index,
                                                                                                       filter_fci,
                                                                                                       filter_fci_sigma,
                                                                                                       zprime_fci,
                                                                                                       zprime_fci_sigma)
            # print(f"(V-clear) = ({filter_fci:.3f} +/- {filter_fci_sigma:.3f}) * {index} + " \
            #       f"({zprime_fci:.3f} +/- {zprime_fci_sigma:.3f})")
    else:
        for index in transform_index_list:
            filter_fci, filter_fci_sigma, zprime_fci, zprime_fci_sigma = space_based_transform(stars_table,
                                                                                               plot_results=plot_results,
                                                                                               index=index,
                                                                                               save_plots=save_plots)
            sb_final_transform_columns = auxillary_phot_sb_functions.update_sb_final_transform_columns(sb_final_transform_columns,
                                                                                                       index,
                                                                                                       filter_fci,
                                                                                                       filter_fci_sigma,
                                                                                                       zprime_fci,
                                                                                                       zprime_fci_sigma)
            # print(f"(V-clear) = ({filter_fci:.3f} +/- {filter_fci_sigma:.3f}) * {index} + " \
            #       f"({zprime_fci:.3f} +/- {zprime_fci_sigma:.3f})")
    sb_final_transform_table = auxillary_phot_sb_functions.create_sb_final_transform_table(
        sb_final_transform_columns)
    if save_plots:
        formats = {
            'T_fCI': '%0.3f',
            'T_fCI_sigma': '%0.3f',
            'Z_fCI': '%0.3f',
            'Z_fCI_sigma': '%0.3f'
        }
        astro.write_table_to_latex(sb_final_transform_table, f"{os.path.join(save_loc, f'{unique_id}_transform_table')}.txt",
                             formats=formats)
    return sb_final_transform_table

def space_based_transform(stars_table,
                          plot_results=False,
                          save_plots=False,
                          index='(B-V)',
                          app_filter='V',
                          instr_filter='c',
                          field=None,
                          **kwargs):
    """
    Calculate the transforms for a space based sensor.

    Parameters
    ----------
    stars_table : astropy.table.table.Table
        Table containing the mean of the important information for each star.
        Has columns:
            Field : string
                Unique identifier of the star field that the reference star is
                in (e.g. Landolt field "108").
            Name : string
                Name/unique identifier of the reference star.
            V : numpy.float64
                Apparent V magnitude from the reference file.
            (B-V) : numpy.float64
                Apparent B-V colour index from the reference file.
            (U-B) : numpy.float64
                Apparent U-B colour index from the reference file.
            (V-R) : numpy.float64
                Apparent V-R colour index from the reference file.
            (V-I) : numpy.float64
                Apparent V-I colour index from the reference file.
            V_sigma : numpy.float64
                Standard deviation of the apparent V magnitude from the
                reference file.
            <filter> : numpy.float64
                Mean instrumental magnitude of all detections of the star in
                <filter>. There is a different column for 
                each different filter used across the images.
            <filter>_sigma : numpy.float64
                Standard deviation of the instrumental magnitudes of all
                detections of the star in <filter>. 
                There is a different column for each different filter used
                across the images.
            X_<filter> : numpy.float64
                Mean airmass of all detections of the star in <filter>.
                There is a different column for each different 
                filter used across the images. Only output if ground_based
                is True.
            X_<filter>_sigma : numpy.float64
                Standard deviation of the airmasses of all detections of
                the star in <filter>. There is a different 
                column for each different filter used across the images.
                Only output if ground_based is True.
    plot_results : bool, optional
        Controls whether or not to plot the results from the transforms.
        The default is False.
    index : string, optional
        Colour index to calculate the transform for. The default is '(B-V)'.
    app_filter : string, optional
        Apparent magnitude filter band to calculate the transform for.
        The default is 'V'.
    instr_filter : string, optional
        Instrumental filter band to calculate the transform for.
        The default is 'clear'.
    field : string, optional
        Unique identifier of the star field that the reference star is
        in (e.g. Landolt field "108"). 
        The default is None.

    Returns
    -------
    filter_fci : float
        Instrumental transform coefficient for filter f using the colour
        index CI.
    zprime_fci : float
        Zero point magnitude for filter f.

    """
    max_app_filter_sigma = max(stars_table[f'{app_filter}_sigma'])
    max_instr_filter_sigma = max(stars_table[f'{instr_filter}_sigma'])
    err_sum = np.nan_to_num(stars_table[f'{app_filter}_sigma'],
                            nan=max_app_filter_sigma) + \
        np.nan_to_num(
            stars_table[f'{instr_filter}_sigma'], nan=max_instr_filter_sigma)
    err_sum = np.array(err_sum)
    err_sum[err_sum == 0] = max(err_sum)

    x = stars_table[index]
    y = stars_table[f'{app_filter}_ref'] - stars_table[instr_filter]
    fit, or_fit, line_init = astro.init_linear_fitting(sigma=2.5)
    fitted_line, mask = or_fit(line_init, x, y, weights=1.0 / err_sum)
    filtered_data = np.ma.masked_array(y, mask=mask)
    filter_fci = fitted_line.slope.value
    zprime_fci = fitted_line.intercept.value
    cov = fit.fit_info['param_cov']

    # a_fit, cov = curve_fit(linear_func, stars_table[index],
    #                          stars_table[f'{app_filter}_ref'] -
    # stars_table[instr_filter],
    #                          sigma=err_sum)
    # filter_fci = a_fit[0]
    filter_fci_sigma = sqrt(cov[0][0])
    # zprime_fci = a_fit[1]
    zprime_fci_sigma = sqrt(cov[1][1])
    if plot_results:
        index_plot = np.arange(start=min(stars_table[index]), stop=max(
            stars_table[index]) + 0.01, step=0.01)
        plt.errorbar(x, y, yerr=err_sum, color='#1f77b4', fmt='o',
                     fillstyle='none', capsize=2, label="Clipped Data")
        plt.plot(x, filtered_data, 'o', color='#1f77b4', label="Fitted Data")
        plt.plot(index_plot, fitted_line(index_plot), '-', color='#ff7f0e',
                 label=f"({app_filter}-{instr_filter}) = {filter_fci:.3f} * {index} + {zprime_fci:.3f}")

        # plt.errorbar(stars_table[index], stars_table[f'{app_filter}_ref'] -\
        # stars_table[instr_filter],
        #              yerr=err_sum, fmt='o', capsize=2)
        # plt.plot(index_plot, filter_fci * index_plot + zprime_fci,
        #          label=f"({app_filter}-{instr_filter}) =\
        # {filter_fci:.3f} * {index} + {zprime_fci:.3f}")
        plt.ylabel(f"{app_filter}-{instr_filter}")
        plt.xlabel(f"{index}")
        plt.legend()
        plt.title(f"Space Based Transform Calculation for {index}")
        if save_plots:
            unique_id = kwargs.get('unique_id')
            save_loc = f"{os.path.join(kwargs.get('save_loc'), f'{unique_id}_TZfci_{index}')}.png"
            plt.savefig(save_loc)
        # if not field:
        #     plt.title(f"({app_filter}-{instr_filter}) =\
        # {filter_fci:.3f} * {index} + {zprime_fci:.3f}")
        # else:
        #     plt.title(f"{field}: ({app_filter}-{instr_filter}) =\
        # {filter_fci:.3f} * {index} + {zprime_fci:.3f}")
        plt.show()
        plt.close()
    return filter_fci, filter_fci_sigma, zprime_fci, zprime_fci_sigma<|MERGE_RESOLUTION|>--- conflicted
+++ resolved
@@ -143,7 +143,6 @@
         exptime = hdr[exposure_key]
         bkg, bkg_std = astro.calculate_img_bkg(imgdata)
         if 'FWHM' in hdr:
-<<<<<<< HEAD
 
             bkg_2d = Background2D(data=imgdata, box_size=3, sigma_clip=astropy.stats.SigmaClip(
                 sigma=3, maxiters=5))
@@ -156,15 +155,6 @@
                 imgdata, bkg=bkg, bkg_std=bkg_std)
 
 
-=======
-            irafsources= astro.detecting_stars(imgdata, bkg=bkg, bkg_std=bkg_std, fwhm=hdr['FWHM'])
-            bkg_2d = Background2D(data=imgdata, box_size=math.ceil(hdr['FWHM']), sigma_clip=astropy.stats.SigmaClip(
-            sigma=3, maxiters=5))
-        else:
-            bkg_2d = Background2D(data=imgdata, box_size=3, sigma_clip=astropy.stats.SigmaClip(sigma=3, maxiters=5))
-            irafsources = astro.detecting_stars(
-                imgdata, bkg=bkg, bkg_std=bkg_std)
->>>>>>> 1fff46ee
         if not irafsources:
             with open(os.path.join(save_loc, 'ExcludedFiles.txt'), 'a') as f:
                 f.write(f'{filepath}')
@@ -196,11 +186,7 @@
         elif photometry_method=='aperture':
             
             # Perform Aperture Photometry
-<<<<<<< HEAD
             photometry_result=perform_photometry.perform_aperture_photometry(irafsources,fwhms,imgdata,bkg_2d=bkg_2d,
-=======
-            photometry_result=perform_photometry.perform_aperture_photometry(irafsources,fwhms,imgdata,bkg_2d,
->>>>>>> 1fff46ee
                                                                              hdr=hdr,filepath=filepath,
                                                                              aperture_estimation_mode=aperture_estimation_mode,**kwargs)
 
@@ -455,15 +441,9 @@
         exptime = hdr[exposure_key]
         bkg, bkg_std = astro.calculate_img_bkg(imgdata)
         if 'FWHM' in hdr:
-<<<<<<< HEAD
             bkg_2d = Background2D(data=imgdata, box_size=math.ceil(hdr['FWHM']), sigma_clip=astropy.stats.SigmaClip(
                 sigma=3, maxiters=5))
             irafsources = astro.detecting_stars(imgdata, bkg=bkg, bkg_std=bkg_std,fwhm=hdr['FWHM'])
-=======
-            irafsources = astro.detecting_stars(imgdata, bkg=bkg, bkg_std=bkg_std, fwhm=hdr['FWHM'])
-            bkg_2d = Background2D(data=imgdata, box_size=math.ceil(hdr['FWHM']), sigma_clip=astropy.stats.SigmaClip(
-            sigma=3, maxiters=5))
->>>>>>> 1fff46ee
         else:
             bkg_2d = Background2D(data=imgdata, box_size=3, sigma_clip=astropy.stats.SigmaClip(
                 sigma=3, maxiters=5))
@@ -672,7 +652,6 @@
         # Calculate the image background and standard deviation.
         bkg, bkg_std = astro.calculate_img_bkg(imgdata)
         if 'FWHM' in hdr:
-<<<<<<< HEAD
 
             bkg_2d = Background2D(data=imgdata, box_size=math.ceil(hdr['FWHM']), sigma_clip=astropy.stats.SigmaClip(
                 sigma=3, maxiters=5))
@@ -683,15 +662,6 @@
             irafsources = astro.detecting_stars(imgdata, bkg=bkg, bkg_std=bkg_std)
         # Detect point sources in the image.
 
-=======
-            irafsources = astro.detecting_stars(imgdata, bkg=bkg, bkg_std=bkg_std, fwhm=hdr['FWHM'])
-            bkg_2d = Background2D(data=imgdata, box_size=math.ceil(hdr['FWHM']), sigma_clip=astropy.stats.SigmaClip(
-                sigma=3, maxiters=5))
-        else:
-            bkg_2d = Background2D(data=imgdata, box_size=3, sigma_clip=astropy.stats.SigmaClip(sigma=3, maxiters=5))
-            # Detect point sources in the image.
-            irafsources = astro.detecting_stars(imgdata, bkg=bkg, bkg_std=bkg_std)
->>>>>>> 1fff46ee
         # If no stars are in the image, log it and go to the next one.
         if not irafsources:
             with open(os.path.join(save_loc, 'ExcludedFiles.txt'), 'a') as f:
@@ -728,10 +698,6 @@
         elif photometry_method=='aperture':
             
             # Perform Aperture Photometry
-<<<<<<< HEAD
-            photometry_result=perform_photometry.perform_aperture_photometry(irafsources,fwhms,imgdata,bkg_2d,hdr=hdr,
-                                                                             filepath=filepath,aperture_estimation_mode=aperture_estimation_error)
-=======
             photometry_result=perform_photometry.perform_aperture_photometry(irafsources,
                                                                              fwhms,
                                                                              imgdata,
@@ -739,7 +705,6 @@
                                                                              hdr=hdr,
                                                                              filepath=filepath,
                                                                              aperture_estimation_mode=aperture_estimation_error)
->>>>>>> 1fff46ee
             
             #Re-arrange values to align with PSF Fitting standard
             fluxes_unc=np.transpose(np.array(photometry_result['flux_unc']))
@@ -1063,12 +1028,8 @@
             print("Could not find FWHM Keyword")
 
             irafsources = astro.detecting_stars(imgdata, bkg=bkg, bkg_std=bkg_std, fwhm=3)
-<<<<<<< HEAD
             bkg_2d = Background2D(data=imgdata, box_size=3, sigma_clip=astropy.stats.SigmaClip(
                 sigma=3, maxiters=5))
-=======
-            bkg_2d = Background2D(data=imgdata, box_size=3, sigma_clip=astropy.stats.SigmaClip(sigma=3, maxiters=5))
->>>>>>> 1fff46ee
 
         
         # If no stars are in the image, log it and go to the next one.
@@ -1430,7 +1391,6 @@
         # Calculate the image background and standard deviation.
         bkg, bkg_std = astro.calculate_img_bkg(imgdata)
         if 'FWHM' in hdr:
-<<<<<<< HEAD
             bkg_2d = Background2D(data=imgdata, box_size=math.ceil(hdr['FWHM']), sigma_clip=astropy.stats.SigmaClip(
                 sigma=3, maxiters=5))
             irafsources = astro.detecting_stars(imgdata, bkg=bkg, bkg_std=bkg_std,fwhm=hdr['FWHM'])
@@ -1440,15 +1400,6 @@
             irafsources = astro.detecting_stars(imgdata, bkg=bkg, bkg_std=bkg_std)
         # Detect point sources in the image.
 
-=======
-            irafsources = astro.detecting_stars(imgdata, bkg=bkg, bkg_std=bkg_std, fwhm=hdr['FWHM'])
-            bkg_2d = Background2D(data=imgdata, box_size=math.ceil(hdr['FWHM']), sigma_clip=astropy.stats.SigmaClip(
-                sigma=3, maxiters=5))
-        else:
-            bkg_2d=Background2D(data=imgdata,box_size=3,sigma_clip=astropy.stats.SigmaClip(sigma=3,maxiters=5))
-            # Detect point sources in the image.
-            irafsources = astro.detecting_stars(imgdata, bkg=bkg, bkg_std=bkg_std)
->>>>>>> 1fff46ee
         # If no stars are in the image, log it and go to the next one.
         if not irafsources:
             with open(os.path.join(save_loc, 'ExcludedFiles.txt'), 'a') as f:
@@ -1489,11 +1440,7 @@
             photometry_result=perform_photometry.perform_aperture_photometry(irafsources,
                                                                              fwhms,
                                                                              imgdata,
-<<<<<<< HEAD
                                                                              bkg_2d=bkg_2d,
-=======
-                                                                             bkg_2d,
->>>>>>> 1fff46ee
                                                                              hdr=hdr,
                                                                              filepath=filepath,
                                                                              aperture_estimation_mode=aperture_estimaiton_mode)
