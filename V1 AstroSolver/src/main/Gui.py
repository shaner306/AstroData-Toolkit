--- conflicted
+++ resolved
@@ -530,10 +530,7 @@
             if values['psf'] is True:
                 photometry_method = 'psf'
             elif values['aperture'] is True:
-<<<<<<< HEAD
-                photometry_method = 'aperture'
-
-=======
+
                 photometry_method='aperture'
                 if values['phot_meth_manual']:
                     aperture_estimation_mode = 'manual'
@@ -547,7 +544,6 @@
                     # inner aperture
 
             
->>>>>>> d6b380ad
             # Check to See if image has been corrected already
             for dirpath, dirnames, files in os.walk(image_dir):
                 for name in files:
@@ -662,19 +658,7 @@
                                     lon_key=lon_key, elev_key=elev_key,
                                     save_loc=save_loc, unique_id=unique_id)
                         if values['NewBoydMethod']:
-<<<<<<< HEAD
-                            NewBoydMethod = main_transforms._main_gb_new_boyd_method(
-                                image_dir,
-                                refstar_dir,
-                                plot_results=plot_results,
-                                save_plots=save_plots,
-                                file_suffix=file_suffix,
-                                exposure_key=exposure_key,
-                                name_key=name_key, lat_key=lat_key,
-                                lon_key=lon_key, elev_key=elev_key,
-                                save_loc=save_loc, unique_id=unique_id,
-                                photometry_method=photometry_method)
-=======
+
                             if photometry_method=='aperture' and values['phot_meth_manual'] is True:
                                 NewBoydMethod = main_transforms._main_gb_new_boyd_method(
                                     image_dir,
@@ -704,10 +688,6 @@
                                   save_loc=save_loc, unique_id=unique_id,
                                   photometry_method=photometry_method,aperture_estimation_mode=aperture_estimation_mode)
 
-
-
-
->>>>>>> d6b380ad
                         if values['BuchiemMethod']:
                             BuchiemMethod = \
                                 main_transforms._main_gb_transform_calc_Buchheim(
