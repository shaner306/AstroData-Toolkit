# -*- coding: utf-8 -*-
"""
Created on Thu Jun  3 16:22:33 2021

@author: shane

Image Reudction Module includes all classical Astronomy methods for 
image reduction. 


Creation of Master Frames (with Dark Scaling):

┌───────────┐    ┌───────┐   ┌─────────────────┐
│Bias Frames├───►│Combine├──►│Master Bias Frame├────────────────────────────────────┐
└───────────┘    └───────┘   └─────────────────┘                                    │
                                      ▼                                             │
┌────────────┐               ┌─────────────────┐  ┌───────┐  ┌─────────────────┐    │
│Dark Frames ├──────────────►│Sub M. Bias Frame├─►│Combine├─►│Master Dark Frame│    │
└────────────┘               └─────────────────┘  └───────┘  └─────────┬───────┘    │
                                                                       │            │
                                      ┌────────────────────────────────┘            │
                                      ▼                                             │
┌────────────┐               ┌─────────────────┐  ┌─────────────────┐               │
│Flat Frames ├──────────────►│Sub M. Dark Frame├─►│Sub M. Bias Frame│◄──────────────┘
└────────────┘               └─────────────────┘  └─────────────────┘
                                                            ▼
                                                        ┌───────┐     ┌──────────────────┐
                                                        │Combine├────►│Master Flat Frame │
                                                        └───────┘     └──────────────────┘
                                                        

Creation of Master Frames (without Dark Scaling):

┌────────────┐               ┌───────┐  ┌─────────────────┐
│Dark Frames ├──────────────►│Combine├─►│Master Dark Frame│
└────────────┘               └───────┘  └────────┬────────┘
                                                 │
                                      ┌──────────┘
                                      ▼
┌────────────┐               ┌─────────────────┐    ┌───────┐   ┌──────────────────┐
│Flat Frames ├──────────────►│Sub M. Dark Frame├───►│Combine├──►│Master Flat Frame │
└────────────┘               └─────────────────┘    └───────┘   └──────────────────┘



The Master Frames are then used to calibrate the images

             *┌──────┐  ┌──────┐  ┌──────┐
              │M.    │  │M.    │  │M.    │
              │ Bias │  │ Dark │  │ Flat │
              │ Frame│  │ Frame│  │ Frame│
┌──────────┐  └──────┘  └──────┘  └──────┘  ┌─────────┐
│          │      ▼         ▼         ▼     │         │
│          │  ┌──────┐  ┌──────┐  ┌──────┐  │ Calib.  │
│  Light   │  │Sub M.│  │Sub M.│  │Div M.│  │  Light  │
│   Frames ├─►│ Bias ├─►│ Dark ├─►│ Flat ├─►│  Frames │
│          │  └──────┘  └──────┘  └──────┘  │         │
└──────────┘                                └─────────┘
             
              * M. Bias Frame Sub only with Scaling
              

See AstroPy ccdproc

"""
import matplotlib as mpl

mpl.use('Agg')
from astropy.nddata import CCDData
from astropy.io import fits
from astropy import units as u
import ccdproc as ccdp
import numpy as np
import os
from ccdproc import ImageFileCollection


# #-------------------------------------------------------------------------------
# #
# #   Initialization variables
# #
# #-------------------------------------------------------------------------------

# #  The following variables are used as switches to run the main general_tools.
# #
# #  0 = Don't run function
# #  1 = Run function
# #
# create_master_dir = 1
# run_master_bias = 0
# run_master_dark = 1
# run_master_flat = 1
# correct_light_frames = 1

# # The highest directory of the .fits files to process
# # topdir = 'C:\\Astro_Data\\'


# # Create output directory for master files
# if create_master_dir == True:
#     master_frame_dir = Path(topdir, 'master_frame_data')
#     master_frame_dir.mkdir(exist_ok = True)

# #  Select directory for master frames
# master_frame_directory = topdir + '\master_frame_data'

# #  If a directory already exists containing the master files, uncomment the
# #  following line and place the path as a string with double backslashes.

# #master_frame_directory = 'C:\\pineapple\\is_a_fruit'

# if os.path.isdir(master_frame_directory) == False:
#     raise RuntimeError('WARNING -- Directory of Master .fits files does not exist')


# # The extension to search for
# extension = '.fits'

# # The list of *.fits files created by the directory walk
# results = []


# -------------------------------------------------------------------------------
#
#   Functions
#
# -------------------------------------------------------------------------------

def create_master_bias(all_fits, master_dir):
    """
    Taking all Bias frames, create a Master Bias frame.

    Parameters
    ----------

    all_fits : Astropy.CCDProc.ImageFileCollection object
        This object contains all .fits files in the directory and sub-directories
        in 'topdir' given by the user in the initialization section.


    master_dir : string
        The output directory to save the Master Bias frame into.

    Returns
    -------

    Nil
    
    Outputs

    """
    unique_imagetype_list = list(set(all_fits.summary['imagetyp']))
    bias_imgtype_matches = [
        s for s in unique_imagetype_list if "bias" in s.lower()]
    bias_imgtypes_concatenated = '|'.join(bias_imgtype_matches)
    bias_fits = ImageFileCollection(
        filenames=(all_fits.files_filtered(include_path=True, imagetyp=bias_imgtypes_concatenated)))
    try:
        unique_bin_list = list(set(bias_fits.summary['ybinning']))
    except KeyError as e:
        raise e
        print("Could not find binning keyword")

    for binning in unique_bin_list:
        try:
            bin_bias_fits = bias_fits.files_filtered(include_path=True, ybinning=binning)
            biases = []
            for file in bin_bias_fits:
                # bias = CCDData.read(file, unit='adu')

                # Work around for applying BZERO and BSCALE
                hdul = fits.open(file)
                hdul[0].scale('float64')
                bias = CCDData(hdul[0].data, unit='adu')
                bias.header = hdul[0].header

                hdul.close()

                biases.append(bias)

            master_bias = ccdp.combine(biases,
                                       method='average',
                                       sigma_clip=True,
                                       sigma_clip_low_thresh=5,
                                       sigma_clip_high_thresh=5,
                                       sigma_clip_func=np.ma.median,
                                       sigma_clip_dev_func=np.ma.std,
                                       mem_limit=1e9
                                       )
            try:
                master_bias.meta['combined'] = True
                bias_file_name = str(binning) + 'x' + str(binning) + '_master_bias.fits'
                master_bias.write(os.path.join(master_dir, bias_file_name))
                print('Saving ', bias_file_name)
            except OSError:
                raise RuntimeError('WARNING -- Could not Save Master Bias File')
        except:
            print('WARNING -- Could Not Find Biases Corresponding to other image binning')
            continue


def create_master_dark(all_fits, master_dir, scalable_dark_bool):
    """
    Taking a Master Bias frame and individual Dark frames, create Master Dark
    frames based on differing exposure times. Master Bias is subtracted from
    each Dark frame and then a Master Dark is created from a combination of
    similarly exposed Darks.

    Parameters
    ----------

    scalable_dark_bool:
        Boolean to determine if the Dark frames are scalable. If True, the
        Dark frames are scaled to the same exposure time as the Master Bias.
        If False, the Dark frames are not scaled.


    all_fits : Astropy.CCDProc.ImageFileCollection object
        This object contains all .fits files in the directory and sub-directories
        in 'topdir' given by the user in the initialization section.


    master_dir : string
        The output directory to save the Master Dark frames into.

    Returns
    -------

    Nil

    """
    unique_imagetype_list = list(set(all_fits.summary['imagetyp']))
    dark_imgtype_matches = [
        s for s in unique_imagetype_list if "dark" in s.lower()]
    dark_imgtypes_concatenated = '|'.join(dark_imgtype_matches)

    # Enables different datasets with different dark headers

    # Create Conditional Array with different Dark Image Data Types
    dark_mask = list(np.zeros(len(all_fits.summary), dtype=bool))
    for dark_imgtypes in dark_imgtype_matches:
        dark_mask = dark_mask + \
                    (all_fits.summary['imagetyp'] == (dark_imgtypes))

    dark_times = set(all_fits.summary['exptime'][dark_mask])

    dark_fits = ImageFileCollection(
        filenames=(all_fits.files_filtered(include_path=True, imagetyp=dark_imgtypes_concatenated)))

    try:
        unique_bin_list = list(set(dark_fits.summary['ybinning']))
    except KeyError as e:
        raise e
        print("WARNING -- Could not find binning keyword")

    # master_files = ccdp.ImageFileCollection(master_dir)
    for binning in unique_bin_list:

        if scalable_dark_bool is True:

            try:

                # combined_bias = CCDData.read(master_files.files_filtered(imagetyp ='bias',
                # combined=True))
                bin_master_string = str(binning) + 'x' + str(binning) + '_master_bias.fits'
                master_bias = CCDData.read(os.path.join(master_dir, bin_master_string), unit='adu')
            except RuntimeError:
                raise RuntimeError('WARNING -- Could not find/open Master Bias file')
        # Dynamic Dark imageType Reader

        else:
            master_bias = None

        for exp_time in sorted(dark_times):

            darks_images_to_calibrate = all_fits.files_filtered(
                imagetyp=dark_imgtypes_concatenated,
                exptime=exp_time,
                ybinning=binning,
                include_path=True)

            darks = []
            for file in darks_images_to_calibrate:

                # dark = CCDData.read(file, unit='adu')

                # Work around for applying BZERO and BSCALE
                hdul = fits.open(file)
                hdul[0].scale('float64')
                dark = CCDData(hdul[0].data, unit='adu')
                dark.header = hdul[0].header
                hdul.close()

                if scalable_dark_bool is True:
                    dark = ccdp.subtract_bias(dark, master_bias)
                darks.append(dark)

            master_dark = ccdp.combine(darks,
                                       method='average',
                                       sigma_clip=True,
                                       sigma_clip_low_thresh=5,
                                       sigma_clip_high_thresh=5,
                                       sigma_clip_func=np.ma.median,
                                       signma_clip_dev_func=np.ma.std,
                                       mem_limit=1e9,
                                       )
            try:
                master_dark.meta['combined'] = True
                dark_file_name = str(binning) + 'x' + str(binning) + '_master_dark_{:6.3f}.fits'.format(exp_time)
                master_dark.write(os.path.join(master_dir, dark_file_name))
            except:
                raise RuntimeError('WARNING -- Could not Save Master Dark File')


def create_master_flat(all_fits, master_dir, scalable_dark_bool):
    """
    Taking Master Bias, Master Darks and individual Flat frames, create
    Master Flat frames based on the filters used.  Master Bias is subtracted
    from each Flat frame and then Master Dark is scaled for differing exposure
    time, and then subtracted.  Corrected Flats are then grouped by filter type
    and then combined.

    Parameters
    ----------

    all_fits : Astropy.CCDProc.ImageFileCollection object
        This object contains all .fits files in the directory and sub-directories
        in 'topdir' given by the user in the initialization section.


    master_dir : string
        The output directory to save the Master Flat frames into.

    Returns
    -------

    Nil

    """

    unique_imagetype_list = list(set(all_fits.summary['imagetyp']))

    dark_imgtype_matches = [
        s for s in unique_imagetype_list if "dark" in s.lower()]
    dark_imgtypes_concatenateded = '|'.join(dark_imgtype_matches)
    flat_imgtype_matches = [
        s for s in unique_imagetype_list if "flat" in s.lower()]
    flat_imgtypes_concatenateded = '|'.join(flat_imgtype_matches)

    master_files = ccdp.ImageFileCollection(master_dir)

    flat_fits = ImageFileCollection(
        filenames=(all_fits.files_filtered(include_path=True, imagetyp=flat_imgtypes_concatenateded)))
    try:
        unique_bin_list = list(set(flat_fits.summary['ybinning']))
    except KeyError as e:
        raise e
        print("Could not find binning keyword")

    for binning in unique_bin_list:
        if scalable_dark_bool is True:
            try:
                # TODO: Standardize the Master Frame Gathering Process
                # combined_bias = CCDData.read(master_files_list)
                master_bias_string = str(binning) + 'x' + str(binning) + '_master_bias.fits'
                combined_bias = CCDData.read(os.path.join(master_dir, master_bias_string), unit='adu')
            except:
                raise RuntimeError('WARNING -- Could not open Master Bias file')

        try:
            # Get the Master Dark(s)
            master_darks = {ccd.header['exptime']: ccd for ccd in master_files.ccds(
                imagetyp=dark_imgtypes_concatenateded, ybinning=binning, combined=True
            )}
            # Create Conditonal Array with different Dark Image Data Types
            dark_mask = list(np.zeros(len(all_fits.summary), dtype=bool))
            for dark_imgtypes in dark_imgtype_matches:
                dark_mask = dark_mask + \
                            (all_fits.summary['imagetyp'] == (dark_imgtypes))

            dark_times = set(all_fits.summary['exptime'][dark_mask])

        except:
            print('WARNING -- Could not open Master Dark files')
            continue

        if len(master_darks) == 0:
            print('WARNING -- Could not open Master Dark files')
            continue

        flat_mask = list(np.zeros(len(all_fits.summary), dtype=bool))
        for flat_imgtypes in flat_imgtype_matches:
            flat_mask = flat_mask + \
                        (all_fits.summary['imagetyp'] == (flat_imgtypes))

        flat_filters = set(all_fits.summary['filter'][flat_mask])

        for frame_filter in sorted(flat_filters):
            flats_to_combine = all_fits.files_filtered(
                imagetyp=flat_imgtypes_concatenateded,
                filter=frame_filter,
                ybinning=binning,
                include_path=True
            )

            flats = []
            for file in flats_to_combine:

                # flat = CCDData.read(file, unit='adu')

                # Work around for applying BSCALE and BZERO
                hdul = fits.open(file)
                hdul[0].scale('float64')
                flat = CCDData(hdul[0].data, unit='adu')
                flat.header = hdul[0].header
                hdul.close()

                closest_dark = find_nearest_dark_exposure(flat, dark_times,
                                                          tolerance=100
                                                          )
                if scalable_dark_bool:
                    flat = ccdp.subtract_bias(flat, combined_bias)
                    flat = ccdp.subtract_dark(flat, master_darks[closest_dark],
                                              exposure_time='exptime',
                                              exposure_unit=u.second,
                                              scale=True
                                              )
                else:
                    flat = ccdp.subtract_dark(flat, master_darks[closest_dark],
                                              exposure_time='exptime',
                                              exposure_unit=u.second,
                                              scale=False
                                              )
                flats.append(flat)

            combined_flat = ccdp.combine(flats,
                                         method='median',
                                         sigma_clip=True,
                                         sigma_clip_low_thresh=5,
                                         sigma_clip_high_thresh=5,
                                         sigma_clip_func=np.ma.median,
                                         signma_clip_dev_func=np.ma.std,
                                         mem_limit=1e9
                                         )
            try:
                combined_flat.meta['combined'] = True
                flat_file_name = '\\' + str(binning) + 'x' + str(binning) + '_master_flat_filter_{}.fits'.format(
                    frame_filter.replace("''", "p"))
                combined_flat.write((str(master_dir) + flat_file_name))

                print('Saving ', flat_file_name)
            except:
                raise RuntimeError('WARNING -- Could not Save Master Flat File')


def correct_lights(all_fits, master_dir, corrected_light_dir, correct_outliers_params, use_existing_masters,
                   scalable_dark_bool):
    """
    Taking Master Bias, Master Darks and filter-specific Master Flats, create
    corrected individual light frames.


    Parameters
    ----------

    all_fits : Astropy.CCDProc.ImageFileCollection object
        This object contains all .fits files in the directory and sub-directories
        in 'topdir' given by the user in the initialization section.


    master_dir : string
        The output directory to get the Master frames from.

    Returns
    -------

    Nil

    """
    unique_imagetype_list = list(set(all_fits.summary['imagetyp']))
    bias_imgtype_matches = [
        s for s in unique_imagetype_list if "bias" in s.lower()]
    bias_imgtypes_concatenateded = '|'.join(bias_imgtype_matches)
    dark_imgtype_matches = [
        s for s in unique_imagetype_list if ("dark" in s.lower())]
    dark_imgtypes_concatenateded = '|'.join(dark_imgtype_matches)
    flat_imgtype_matches = [
        s for s in unique_imagetype_list if "flat" in s.lower()]
    flat_imgtypes_concatenateded = '|'.join(flat_imgtype_matches)
    light_imgtype_matches = [
        s for s in unique_imagetype_list if "light" in s.lower()]
    light_imgtypes_concatenateded = '|'.join(light_imgtype_matches)

    master_files = ccdp.ImageFileCollection(master_dir)

    light_imgs = ImageFileCollection(
        filenames=(all_fits.files_filtered(include_path=True, imagetyp=light_imgtypes_concatenateded)))
    try:

        unique_bin_list_y = list(set(light_imgs.summary['ybinning']))

    except KeyError as e:
        raise e
        print("Could not find binning keyword")
    # Create dictionaries of the dark and flat master frames in the master directory

    for binning in unique_bin_list_y:
        try:
            master_darks = {ccd.header['exptime']: ccd for ccd in master_files.ccds(
                imagetyp=dark_imgtypes_concatenateded, ybinning=binning, combined=True)}
            master_flats = {ccd.header['filter']: ccd for ccd in master_files.ccds(
                imagetyp=flat_imgtypes_concatenateded, ybinning=binning, combined=True)}

            # There is only one bias frame, so no need to set up a dictionary.
            if scalable_dark_bool:
                master_bias = [ccd for ccd in master_files.ccds(
                    imagetyp=bias_imgtypes_concatenateded, ybinning=binning, combined=True)][0]
            else:
                master_bias = None
            light_mask = list(np.zeros(len(all_fits.summary), dtype=bool))

            for light_imgtypes in light_imgtype_matches:
                light_mask = light_mask + \
                             (all_fits.summary['imagetyp'] == (light_imgtypes))

            light_filter = set(all_fits.summary['filter'][light_mask])

            dark_mask = list(np.zeros(len(all_fits.summary), dtype=bool))
            for dark_imgtypes in dark_imgtype_matches:
                dark_mask = dark_mask + \
                            (all_fits.summary['imagetyp'] == (dark_imgtypes))

            dark_times = set(all_fits.summary['exptime'][dark_mask])

            # Assumes all images in a dataset are the same size
            # TODO: Add catch if images are not the same size
            example_light = all_fits.files_filtered(imagetyp=light_imgtypes_concatenateded,
                                                    ybinning=binning,
                                                    filter=list(light_filter)[0],
                                                    include_path=True)[0]

            # Set the default data type for the light images, this will be used to reconvert the image after calibration
            data_type = (fits.open(example_light))[0].data.dtype

            corrected_master_dark = {}
            for dark_time in dark_times:

                ### Dark Image Masking ###

                # TODO: Create Comments explaining this
                '''
                
                '''

                mask = np.zeros(CCDData.read(example_light, unit='adu').data.shape, dtype=bool)
                hot_pixels = np.zeros(CCDData.read(example_light, unit='adu').data.shape, dtype=bool)
                dark_threshold_mask = np.zeros(CCDData.read(example_light
                                                            , unit='adu').data.shape, dtype=bool)

                if correct_outliers_params['Hot Pixel'] and correct_outliers_params['Outlier Boolean']:
                    # FIXME: Only pass in master_dark
                    mask = find_hot_pixels(master_darks, dark_time, mask)

                if correct_outliers_params['Dark Frame Threshold Bool'] and correct_outliers_params['Outlier Boolean']:
                    # FIXME: Only passs in one master dark
                    mask = dark_frame_threshold(master_darks, dark_time, correct_outliers_params, mask)

                if correct_outliers_params['Outlier Boolean'] and (
                        correct_outliers_params['Hot Pixel'] or correct_outliers_params['Dark Frame Threshold Bool']):

                    # TODO : Add overwrite option
                    # Check to see if corrected file already exists
                    corrected_dark_dir = (str(master_dir) + '\\master_dark_' + str(dark_time) + 'corrected.fits')
                    if os.path.isfile(corrected_dark_dir) is False:

                        corrected_master_dark_data = correct_outlier_darks(correct_outliers_params,
                                                                           master_darks, dark_time, master_dir, mask)
                    else:
                        corrected_master_dark_data = CCDData.read(corrected_dark_dir, unit='adu')
                    corrected_master_dark[dark_time] = corrected_master_dark_data

            for frame_filter in sorted(light_filter):

                lights_to_correct = all_fits.files_filtered(
                    imagetyp=light_imgtypes_concatenateded, ybinning=binning,
                    filter=frame_filter,
                    include_path=True
                )
                light_ccds = []
                try:
                    corrected_master_flat = []

                    if correct_outliers_params['Outlier Boolean'] is True:

                        ### Flat Image Masking ###
                        if correct_outliers_params['ccdmask']:
                            example_light = lights_to_correct[0]

                            if correct_outliers_params['Outlier Boolean'] and (
                                    correct_outliers_params['Hot Pixel'] or correct_outliers_params[
                                'Dark Frame Threshold Bool']):

                                maskr, corrected_master_flat = flat_image_masking(flat_imgtypes_concatenateded,
                                                                                  lights_to_correct,
                                                                                  dark_times,
                                                                                  example_light,
                                                                                  master_bias,
                                                                                  corrected_master_dark,
                                                                                  scalable_dark_bool,
                                                                                  correct_outliers_params,
                                                                                  frame_filter,
                                                                                  master_dir,
                                                                                  corrected_light_dir,
                                                                                  all_fits, binning)
                            else:

                                maskr, corrected_master_flat = flat_image_masking(flat_imgtypes_concatenateded,
                                                                                  lights_to_correct,
                                                                                  dark_times,
                                                                                  example_light,
                                                                                  master_bias,
                                                                                  master_darks,
                                                                                  scalable_dark_bool,
                                                                                  correct_outliers_params,
                                                                                  frame_filter,
                                                                                  master_dir,
                                                                                  corrected_light_dir,
                                                                                  all_fits, binning)

                            mask = mask | maskr

                    for file_name in lights_to_correct:

                        # light = CCDData.read(file_name, unit='adu')

                        # Work around for applying BZERO and BSCALE
                        hdul = fits.open(file_name)
                        hdul[0].scale('float64')
                        light = CCDData(hdul[0].data, unit='adu')
                        light.header = hdul[0].header

                        # Note that the first argument in the remainder of the ccdproc calls is
                        # the *reduced* image, so that the calibration steps are cumulative.

                        ########## For Scalable darks (i.e. Bias Frame provided) ##########
                        if scalable_dark_bool == True:
                            reduced = ccdp.subtract_bias(light, master_bias)

                            if correct_outliers_params['Outlier Boolean'] and (
                                    correct_outliers_params['Dark Frame Threshold Bool'] or correct_outliers_params[
                                'Hot Pixel']):

                                closest_dark = find_nearest_dark_exposure(reduced, corrected_master_dark.keys())
                                reduced = ccdp.subtract_dark(reduced, corrected_master_dark[closest_dark],
                                                             exposure_time='exptime', exposure_unit=u.second,
                                                             scale=True)
                            else:

                                closest_dark = find_nearest_dark_exposure(
                                    reduced, master_darks.keys())

                                reduced = ccdp.subtract_dark(reduced, master_darks[closest_dark],
                                                             exposure_time='exptime', exposure_unit=u.second,
                                                             scale=True)
                        ########## For non-scalable darks (i.e. no Bias Fram provided) ##########
                        #### You also have to set run_master_bias to 0 on line 378 of Main.py ####
                        if scalable_dark_bool != True:

                            if correct_outliers_params['Outlier Boolean'] and (
                                    correct_outliers_params['Dark Frame Threshold Bool'] or correct_outliers_params[
                                'Hot Pixel']):

                                closest_dark = find_nearest_dark_exposure(light, corrected_master_dark.keys())
                                reduced = ccdp.subtract_dark(light, corrected_master_dark[closest_dark],
                                                             exposure_time='exptime', exposure_unit=u.second,
                                                             scale=False)
                            else:

                                closest_dark = find_nearest_dark_exposure(
                                    light, master_darks.keys())

                                reduced = ccdp.subtract_dark(light, master_darks[closest_dark],
                                                             exposure_time='exptime', exposure_unit=u.second,
                                                             scale=False)

                        ########## End ##########

                        # Flat Correction

                        if correct_outliers_params['ccdmask']:

                            try:
                                reduced = ccdp.flat_correct(reduced, corrected_master_flat)
                            except:
                                print('Corrected Master Flat Not Found, reverting to non-outlier_corrected flat')
                                good_flat = master_flats[reduced.header['filter']]
                                reduced = ccdp.flat_correct(reduced, good_flat)
                        else:
                            good_flat = master_flats[reduced.header['filter']]
                            reduced = ccdp.flat_correct(reduced, good_flat)

                        ### Cosmic Rays Outliers ###
                        if correct_outliers_params['Outlier Boolean'] is True:

                            if correct_outliers_params['Cosmic Rays Bool']:
                                # Convert image to Electrons

<<<<<<< HEAD
                                # TODO: Get Rid of EGAIN reliability
                                reduced_in_e = ccdp.gain_correct(reduced,
                                                                 float(light.header['EGAIN']) * u.electron / u.adu)
                                reduced_in_e.mask = mask
                                new_reduced_in_e = ccdp.cosmicray_lacosmic(reduced_in_e, readnoise=0, sigclip=4,
                                                                           verbose=True)
                                reduced = ccdp.gain_correct(new_reduced_in_e,
                                                            (u.adu / (float(light.header['EGAIN']) * u.electron)))
                                mask = reduced_in_e.mask
                                print('Removed Cosmic Rays')

=======
                                #TODO: Get Rid of EGAIN reliability
                                try:
                                    reduced_in_e = ccdp.gain_correct(reduced, float(light.header['EGAIN'])*u.electron/u.adu)
                                    reduced_in_e.mask = mask
                                    new_reduced_in_e = ccdp.cosmicray_lacosmic(reduced_in_e, readnoise=0, sigclip=4, verbose=True)
                                    reduced = ccdp.gain_correct(new_reduced_in_e, (u.adu/(float(light.header['EGAIN'])*u.electron)))
                                    mask = reduced_in_e.mask
                                    print('Removed Cosmic Rays')
                                except KeyError:
                                    reduced_in_e = ccdp.gain_correct(reduced, float(light.header['GAINADU'])*u.electron/u.adu)
                                    reduced_in_e.mask = mask
                                    new_reduced_in_e = ccdp.cosmicray_lacosmic(reduced_in_e, readnoise=0, sigclip=4, verbose=True)
                                    reduced = ccdp.gain_correct(new_reduced_in_e, (u.adu/(float(light.header['GAINADU'])*u.electron)))
                                    mask = reduced_in_e.mask
                                    print('Removed Cosmic Rays')
        
>>>>>>> 34bc8fa1
                            reduced.mask = mask

                        if correct_outliers_params['Force Offset']:
                            if np.min(reduced.data) < 0:
                                reduced.data = reduced.data + abs(np.min(reduced.data))
                            else:
                                reduced.data = reduced.data - abs(np.min(reduced.data))

                        # reduced.data=reduced.data.astype(data_type)

                        reduced.meta['correctd'] = True

                        reduced_hdul = reduced.to_hdu()

                        # Cast back in 16 bit integers
                        reduced_hdul[0].scale('int16')

                        # Set all values below 0 equal to zero
                        reduced_hdul[0].data = np.where(reduced_hdul[0].data < 0, 0, reduced_hdul[0].data)

                        # If mask layer is empty, delete it to free up space
                        if np.sum(reduced_hdul[1].data) == 0:
                            del reduced_hdul[1]

                        file_name = file_name.split("\\")[-1]
                        try:
                            reduced_hdul.writeto(str(corrected_light_dir) + '\\' + file_name)
                            # reduced.write(str(corrected_light_dir) +'\\' + file_name)
                        except OSError:
                            file_name = file_name[:-5]
                            print(file_name)
                            file_name = file_name + "1.fits"
                            # reduced.write((str(corrected_light_dir) + '\\' + file_name))
                            reduced_hdul.writeto(str(corrected_light_dir) + '\\' + file_name)
                        print('Saved ', file_name)
                except Exception as e:
                    print(e)
                    pass
        except Exception as e:

            print(e)
            continue


def find_nearest_dark_exposure(image, dark_exposure_times, tolerance=0.5):
    """
    Find the nearest exposure time of a dark frame to the exposure time of the image,
    raising an error if the difference in exposure time is more than tolerance.

    Parameters
    ----------

    image : astropy.nddata.CCDData
        Image for which a matching dark is needed.

    dark_exposure_times : list
        Exposure times for which there are darks.

    tolerance : float or ``None``, optional
        Maximum difference, in seconds, between the image and the closest dark. Set
        to ``None`` to skip the tolerance test.

    Returns
    -------

    float
        Closest dark exposure time to the image.
    """

    dark_exposures = np.array(list(dark_exposure_times))
    idx = np.argmin(np.abs(dark_exposures - image.header['exptime']))
    closest_dark_exposure = dark_exposures[idx]

    # if (tolerance is not None and
    #     np.abs(image.header['exptime'] - closest_dark_exposure) > tolerance):

    # raise RuntimeError('Closest dark exposure time is {} for flat of exposure '
    # 'time {}.'.format(closest_dark_exposure, a_flat.header['exptime']))

    return closest_dark_exposure


# %% Outlier Correction
def flat_image_masking(flat_imgtypes_concatenateded,
                       lights_to_correct,
                       dark_times,
                       example_light,
                       master_bias,
                       master_darks,
                       scalable_dark_bool,
                       correct_outliers_params,
                       frame_filter,
                       master_dir,
                       corrected_light_dir,
                       all_fits, binning):
    '''
    
    Produces a Mask on top of the flat frame image (or images) to identify hot pixels
    
    Parameters
    ----------
    flat_imgtypes_concatenateded : String
        A concatenated String 
    lights_to_correct : List of strings
        List of directory names that define the lights to be corrected
    dark_times : list
        A list of the dark times in the master darks files
    example_light : astropy CCDData
        A sample light image
    master_bias : CCDATA object
        CCDATA of the master bias frame that has previously been generated
    master_darks : CCDATA object(s)
        CCDATA describing the master dark frame at various exposure times
    scalable_dark_bool : bool
        when true the dark frames are scaled to match the exposure time of 
        the ligth (science) frames
    correct_outliers_params : dict
        correct_outlier_params is a dictionary object which tells the program whether
        or not to calcualte 
    frame_filter : str
        string describing the filter for the image
    master_dir : str
        string defining the path for the directory contianing master frames
    corrected_light_dir : str
        string defining the path for the corrected light frames
    all_fits : Astropy.CCDProc.ImageFileCollection object
        This object contains all .fits files in the directory and sub-directories
        in 'topdir' given by the user in the initialization section.
        
    binning : string
        defines the binnning of the images. Binning must be the same in both dimensions
        i.e. 3x3 

    Returns
    -------
    maskr : Array
        Array which idnetifies hot/bad pixels. bad pixel=1, good pixel=0
    corrected_master_flat : TYPE
        DESCRIPTION.

    '''
    # Based on IRAF ccdmask
    flats_to_compare = all_fits.files_filtered(
        imagetyp=flat_imgtypes_concatenateded,
        filter=frame_filter,
        ybinning=binning,
        include_path=True
    )

    bad_ratio = False

    if len(flats_to_compare) > 1:
        # Creates Dictionary Object where key is the mean of the calibrated frame data
        calibrated_flats = {}
        # Calibrate Flats
        for flat in flats_to_compare:

            # flatdata = CCDData.read(flat, unit='adu')

            # Work around to apply  BZERO and BSCALE
            hdul = fits.open(flat)
            hdul[0].scale('float64')
            flatdata = CCDData(hdul[0].data, unit='adu')
            flatdata.header = hdul[0].header
            hdul.close()

            closest_dark = find_nearest_dark_exposure(CCDData.read(example_light, unit='adu'), dark_times,
                                                      tolerance=100
                                                      )
            if scalable_dark_bool:
                ########## For Scalable darks (i.e. Bias Frame provided) ##########
                flatdata = ccdp.subtract_bias(flatdata, master_bias)

                flatdata = ccdp.subtract_dark(flatdata, master_darks[closest_dark],
                                              exposure_time='exptime',
                                              exposure_unit=u.second,
                                              scale=True
                                              )
            else:
                ########## For Non Scalable darks (i.e. Bias Frame not provided) ##########
                flatdata = ccdp.subtract_dark(flatdata, master_darks[closest_dark],
                                              exposure_time='exptime',
                                              exposure_unit=u.second,
                                              scale=False
                                              )

            calibrated_flats[flatdata.data.mean()] = flatdata

        max_key = max(calibrated_flats.keys())
        min_key = min(calibrated_flats.keys())
        ratio = calibrated_flats[max_key].divide(calibrated_flats[min_key])
        if (np.nanmean(ratio) < 1.1) and (np.nanmean(ratio) > 0.9):  # ratio thresholds
            bad_ratio = True
        else:
            maskr = ccdp.ccdmask(ratio)
            # TODO: Run this scenario

            corrected_master_flat = correct_outlier_flats(correct_outliers_params,
                                                          maskr,
                                                          flats_to_compare,
                                                          frame_filter,
                                                          master_dir,
                                                          corrected_light_dir)

    if (len(flats_to_compare) == 1) or (bad_ratio is True):
        # Calibrate flat field
        # flatdata = CCDData.read(flats_to_compare[0], unit='adu')

        # Work around to deal with BSCALE and BZERO
        hdul = fits.open(flats_to_compare[0])
        hdul[0].scale('float64')
        flatdata = CCDData(hdul[0].data, unit='adu')
        flatdata.header = hdul[0].header
        hdul.close()

        closest_dark = find_nearest_dark_exposure(CCDData.read(example_light, unit='adu'), dark_times,
                                                  tolerance=100
                                                  )

        ########## For Scalable darks (i.e. Bias Frame provided) ##########
        if scalable_dark_bool:
            flatdata = ccdp.subtract_bias(flatdata, master_bias)
            flatdata = ccdp.subtract_dark(flatdata, master_darks[closest_dark],
                                          exposure_time='exptime',
                                          exposure_unit=u.second,
                                          scale=True
                                          )
        else:
            flatdata = ccdp.subtract_dark(flatdata, master_darks[closest_dark],
                                          exposure_time='exptime',
                                          exposure_unit=u.second,
                                          scale=False
                                          )

        maskr = ccdp.ccdmask(flatdata)

        flat_file_name = '\\master_flat_filter_corrected_{}.fits'.format(
            frame_filter.replace("''", "p"))
        if os.path.isfile((str(master_dir) + flat_file_name)) is False:

            corrected_master_flat = correct_outlier_flats(correct_outliers_params,
                                                          maskr,
                                                          flats_to_compare,
                                                          frame_filter,
                                                          master_dir,
                                                          corrected_light_dir)
        else:
            corrected_master_flat = CCDData.read((str(master_dir) + flat_file_name), unit='adu')

    return maskr, corrected_master_flat


def correct_outlier_flats(correct_outliers_params, maskr, flats_to_compare, frame_filter, master_dir,
                          corrected_light_dir):
    '''
    

    Parameters
    ----------
    correct_outliers_params : dict
        Describes the Correct outlier Paramers defined in the GUI
    maskr : numpy masked array 
        A mask for the bad pixels found in the flat images
    flats_to_compare : list
        list of strings defining the flats to be processed 
    frame_filter : string
        
    master_dir : string
        Directory of Master Directory 
    corrected_light_dir : string
        String deigning directory where the corrected lights are to be saved

    Returns
    -------
    result : astropy CCData
        DESCRIPTION.

    '''

    if correct_outliers_params['Replace Bool']:
        # Replaces the values in mask with a desired value
        flats = []
        if correct_outliers_params['Replace Mode'] == 'Ave':
            print('Replacing Outliers with Average')
            # TODO: Add Script
            coordinates = np.where(maskr.data == True)

            if (correct_outliers_params['Multiple Flat Combination'] is False):
                if (flats_to_compare != ()):
                    flats_to_compare = flats_to_compare[0]
                flat = flats_to_compare
                # flatdata = CCDData.read(flat, unit='adu')

                # Work around to deal with BZERO and BSCALE
                hdul = fits.open(flat)
                hdul[0].scale('float64')
                flatdata = CCDData(hdul[0].data, unit='adu')
                flatdata.header = hdul[0].header
                hdul.close()

                flatdata.mask = maskr
                Replaceable_mean = np.nanmean(flatdata)
                for i in range(0, np.shape(coordinates)[1]):
                    flatdata.data[coordinates[0][i]][coordinates[1][i]] = Replaceable_mean
                flats.append(flatdata)
            else:
                for flat in flats_to_compare:
                    print('Do Something')

                    # TODO: Add Script 





        elif correct_outliers_params['Replace Mode'] == 'Interpolate':
            radius = int(correct_outliers_params['Radius of local Averaging'])
            coordinates = np.where(maskr == True)
            flats = []
            if (correct_outliers_params['Multiple Flat Combination'] is False):
                if (flats_to_compare != ()):
                    flats_to_compare = flats_to_compare[0]
                flat = flats_to_compare
                # flatdata = CCDData.read(flat, unit='adu')

                # Work around to apply BZERO or BSCALE
                hdul = fits.open(flat)
                hdul[0].scale('float64')
                flatdata = CCDData(hdul[0].data, unit='adu')
                flatdata.header = hdul[0].header
                hdul.close()

                for i in range(0, np.shape(coordinates)[1]):

                    # Create copy of flat to add mask to - To Avoid Masked Pixs
                    flatdata2 = flatdata.copy()
                    flatdata2.mask = maskr
                    flatdata.mask = maskr

                    if (((coordinates[0][i] - radius) < 0) or ((coordinates[1][i] - radius) < 0) or (
                            (coordinates[0][i] + radius) > (np.shape(maskr))[0]) or (
                            (coordinates[1][0] + radius) > (np.shape(maskr))[1])):
                        # Condition for left most coordinates that have a radius beyond the left of the image
                        Replaceable_mean = np.nanmean(flatdata2)
                    else:
                        try:

                            Replaceable_mean = np.nanmean(
                                flatdata2[(coordinates[0][i] - radius):(coordinates[0][i] + radius),
                                (coordinates[1][i] - radius):(coordinates[1][i] + radius)])
                        except:  # Except faulty pix is in the corner of the image on the right side of the image
                            Replaceable_mean = np.nanmean(flatdata)

                    flatdata.data[coordinates[0][i]][coordinates[1][i]] = Replaceable_mean

                flats.append(flatdata)

            else:

                # Correct Flats
                for flat in flats_to_compare:
                    # flatdata = CCDData.read(flat, unit='adu')

                    # Work around to apply BZERO and BSCALE

                    hdul = fits.open(flat)
                    hdul[0].scale('float64')
                    flatdata = CCDData(hdul[0].data, unit='adu')
                    flatdata.header = hdul[0].header
                    hdul.close()

                    for i in range(0, np.shape(coordinates)[1]):

                        # Create copy of flat to add mask to - To Avoid Masked Pixs
                        flatdata2 = flatdata.copy()
                        flatdata2.mask = maskr
                        flatdata.mask = maskr

                        if (((coordinates[0][i] - radius) < 0) or ((coordinates[1][i] - radius) < 0)):
                            # Condition for left most coordinates that have a radius beyond the left of the image
                            Replaceable_mean = np.nanmean(flatdata2)
                        else:
                            try:

                                Replaceable_mean = np.nanmean(
                                    flatdata2[(coordinates[0][i] - radius):(coordinates[0][i] + radius),
                                    (coordinates[1][i] - radius):(coordinates[1][i] + radius)])
                            except:  # Except faulty pix is in the corner of the image on the right side of the image
                                Replaceable_mean = np.nanmean(flatdata2)

                        flatdata.data[coordinates[0][i]][coordinates[1][i]] = Replaceable_mean

                    flats.append(flatdata)

        # Save the Data
        if len(flats) == 1:
            flat_file_name = '\\master_flat_filter_corrected_{}.fits'.format(
                frame_filter.replace("''", "p"))
            flatdata.write(str(master_dir) + flat_file_name)
            result = flatdata
        else:
            # TODO: Test This out
            if correct_outliers_params['Save Corrected Flats'] == True:
                corrected_dir = master_dir.split('\\')[0] + '\\corrected_flats'
                if os.path.isdir(corrected_dir) is False:
                    os.mkdir(corrected_dir)
                flat_name_dir = os.path.join(corrected_dir,
                                             os.path.join(os.path.splitext(os.path.basename(flat))[0],
                                                          'corrected.fits'))
                flatdata.write(flat_name_dir)
            # IF ratio of flats is bad or only one flat frame we can save the flat as the master
            print('Saved New Flats')

            # Combine Flats 

            if correct_outliers_params['Multiple Flat Combination'] == True:
                corrected_dir = master_dir.split('\\')[0] + '\\corrected_flats'
                combined_flat = ccdp.combine(flats,
                                             method='median',
                                             sigma_clip=True,
                                             sigma_clip_low_thresh=5,
                                             sigma_clip_high_thresh=5,
                                             sigma_clip_func=np.ma.median,
                                             signma_clip_dev_func=np.ma.std,
                                             mem_limit=1e9
                                             )
                flat_file_name = '\\master_flat_filter_corrected_{}.fits'.format(
                    frame_filter.replace("''", "p"))
                combined_flat.write((str(master_dir) + flat_file_name))
                result = combined_flat
        return result


def correct_outlier_darks(correct_outliers_params, master_dark, closest_dark, master_dir, mask):
    if correct_outliers_params['Replace Bool']:
        if correct_outliers_params['Replace Mode'] == 'Ave':
            print('Calculate Average Background')
            coordinates = np.where(mask.data == True)
            darkdata = (master_dark[closest_dark])
            Replaceable_mean = np.nanmean(darkdata)
            for i in range(0, np.shape(coordinates)[1]):
                darkdata.data[coordinates[0][i]][coordinates[1][i]] = Replaceable_mean


        elif correct_outliers_params['Replace Mode'] == 'Interpolate':
            radius = int(correct_outliers_params['Radius of local Averaging'])
            coordinates = np.where(mask.data == True)
            darkdata = (master_dark[closest_dark])
            darkdata2 = darkdata.copy()  # copy since we don't want new values messing up new values
            darkdata2.mask = mask.data
            average_dark_value = np.nanmean(darkdata2)
            for i in range(0, np.shape(coordinates)[1]):
                if (((coordinates[0][i] - radius) < 0) or ((coordinates[1][i] - radius) < 0) or (
                        (coordinates[0][i] + radius) > np.shape(mask)[0]) or (
                        (coordinates[1][i] + radius) > np.shape(mask)[1])):
                    Replaceable_mean = average_dark_value
                else:
                    try:
                        Replaceable_mean = np.nanmean(
                            darkdata2[(coordinates[0][i] - radius):(coordinates[0][i] + radius),
                            (coordinates[1][i] - radius):(coordinates[1][i] + radius)])
                    except:  # Mean of empty slice
                        Replaceable_mean = average_dark_value

                if str(Replaceable_mean) == 'nan':
                    Replaceable_mean = average_dark_value

                darkdata.data[coordinates[0][i]][coordinates[1][i]] = Replaceable_mean

        dark_name_dir = (str(master_dir) + '\\master_dark_' + str(closest_dark) + 'corrected.fits')
        darkdata.mask = mask
        darkdata.write(dark_name_dir)

    return darkdata


def find_hot_pixels(master_dark, dark_time, mask):
    # Calculate Dark Current to find hot pixels
<<<<<<< HEAD
    dark_current = master_dark[dark_time].multiply(
        float(master_dark[dark_time].header['EGAIN']) * u.electron /
        u.adu).divide(float(master_dark[dark_time].header['EXPTIME']) * u.second)
=======

    # Not the best solution. Implement better handling of fits header inconsistencies.
    try:
        dark_current = master_darks[dark_time].multiply(
            float(master_darks[dark_time].header['EGAIN'])*u.electron /
            u.adu).divide(float(master_darks[dark_time].header['EXPTIME'])*u.second)
    except KeyError:
        dark_current = master_darks[dark_time].multiply(
            float(master_darks[dark_time].header['GAINADU'])*u.electron /
            u.adu).divide(float(master_darks[dark_time].header['EXPTIME'])*u.second)
>>>>>>> 34bc8fa1
    if (dark_current):

        hot_pixels = abs(dark_current.data) > abs(4 * np.nanmean(dark_current))
        mask = mask | hot_pixels
        mask = np.ma.masked_array(mask)
    else:
        mask = mask
    return mask


def dark_frame_threshold(master_dark, dark_time, correct_outliers_params, mask):
    try:
        dark_pix_over_max = master_dark[dark_time].data > float(
            correct_outliers_params['Dark Frame Threshold Max'])
        dark_pix_under_min = master_dark[dark_time].data < float(
            correct_outliers_params['Dark Frame Threshold Min'])
        dark_threshold_mask = dark_pix_over_max | dark_pix_under_min
        mask = mask | dark_threshold_mask

    except Exception as e:
        raise RuntimeError(e)
    return mask<|MERGE_RESOLUTION|>--- conflicted
+++ resolved
@@ -705,19 +705,7 @@
                             if correct_outliers_params['Cosmic Rays Bool']:
                                 # Convert image to Electrons
 
-<<<<<<< HEAD
-                                # TODO: Get Rid of EGAIN reliability
-                                reduced_in_e = ccdp.gain_correct(reduced,
-                                                                 float(light.header['EGAIN']) * u.electron / u.adu)
-                                reduced_in_e.mask = mask
-                                new_reduced_in_e = ccdp.cosmicray_lacosmic(reduced_in_e, readnoise=0, sigclip=4,
-                                                                           verbose=True)
-                                reduced = ccdp.gain_correct(new_reduced_in_e,
-                                                            (u.adu / (float(light.header['EGAIN']) * u.electron)))
-                                mask = reduced_in_e.mask
-                                print('Removed Cosmic Rays')
-
-=======
+
                                 #TODO: Get Rid of EGAIN reliability
                                 try:
                                     reduced_in_e = ccdp.gain_correct(reduced, float(light.header['EGAIN'])*u.electron/u.adu)
@@ -734,7 +722,7 @@
                                     mask = reduced_in_e.mask
                                     print('Removed Cosmic Rays')
         
->>>>>>> 34bc8fa1
+
                             reduced.mask = mask
 
                         if correct_outliers_params['Force Offset']:
@@ -1213,11 +1201,8 @@
 
 def find_hot_pixels(master_dark, dark_time, mask):
     # Calculate Dark Current to find hot pixels
-<<<<<<< HEAD
-    dark_current = master_dark[dark_time].multiply(
-        float(master_dark[dark_time].header['EGAIN']) * u.electron /
-        u.adu).divide(float(master_dark[dark_time].header['EXPTIME']) * u.second)
-=======
+
+
 
     # Not the best solution. Implement better handling of fits header inconsistencies.
     try:
@@ -1228,7 +1213,6 @@
         dark_current = master_darks[dark_time].multiply(
             float(master_darks[dark_time].header['GAINADU'])*u.electron /
             u.adu).divide(float(master_darks[dark_time].header['EXPTIME'])*u.second)
->>>>>>> 34bc8fa1
     if (dark_current):
 
         hot_pixels = abs(dark_current.data) > abs(4 * np.nanmean(dark_current))
